[package]
name = "pallet-tss"
description = "tss pallet"
version = "0.2.0"
license = "Unlicense"
authors.workspace = true
edition.workspace = true
homepage.workspace = true
repository.workspace = true

[package.metadata.docs.rs]
targets = ["x86_64-unknown-linux-gnu"]

[dependencies]
sp-core = { workspace = true }
codec = { package = "parity-scale-codec", version = "3.6.12", default-features = false, features = [
	"derive",
] }
scale-info = { version = "2.11.1", default-features = false, features = [
	"derive",
] }
log = { workspace = true }
sp-std = { workspace = true }
sp-runtime = { workspace = true }
sp-io = { workspace = true }
wasmi = { version = "0.35", default-features = false }
pallet-staking = { workspace = true }
hex = { workspace = true, features = ["serde"] }
uomi-primitives = { workspace = true }
sp-api = { workspace = true, feature = ["std"]}
pallet-uomi-engine = { workspace = true }
pallet-ipfs = { workspace = true }
pallet-babe = { workspace = true }
pallet-session = { workspace = true }
<<<<<<< HEAD
sp-staking = { workspace = true }
pallet-offences = { workspace = true }
=======
miniserde = { version = "0.1.42", default-features = false }
sp-application-crypto = { workspace = true }

# HTTP client dependencies for multi-chain RPC calls
sp-runtime-interface = { workspace = true }
>>>>>>> 9761e98c

# frame deps
frame-benchmarking = { workspace = true }
frame-support = { workspace = true }
frame-system = { workspace = true }

[dev-dependencies]
sp-core = { workspace = true, features = ["std"] }
sp-transaction-pool = { workspace = true, features = ["std"] }
env_logger = { workspace = true }
log = { workspace = true, features = ["std"] }
pallet-balances = { workspace = true, features = ["std"] }
frame-election-provider-support = { workspace = true, features = ["std"] }
sp-staking = { workspace = true, features = ["std"] }
sp-keystore	= { workspace = true, features = ["std"] }
pallet-staking-reward-curve = { workspace = true }
pallet-session = { workspace = true, features = ["std"] }
pallet-timestamp = { workspace = true, features = ["std"] }
pallet-staking = { workspace = true, features = ["std"] }

[features]
default = ["std"]
std = [
    "codec/std",
    "frame-benchmarking/std",
    "frame-support/std",
    "frame-system/std",
    "scale-info/std",
    "sp-std/std",
    "sp-runtime/std",
    "sp-io/std",
    "sp-core/std",
    "pallet-staking/std",
    "wasmi/std",
    "uomi-primitives/std",
    "hex/std",
    "log/std",
    "pallet-babe/std",
    "pallet-session/std",
    "pallet-uomi-engine/std",
    "sp-application-crypto/std",
    "sp-runtime-interface/std",
]
runtime-benchmarks = [
    "frame-benchmarking/runtime-benchmarks",
    "frame-support/runtime-benchmarks",
    "frame-system/runtime-benchmarks",
]
try-runtime = [
    "frame-support/try-runtime",
    "frame-system/try-runtime",
]
<|MERGE_RESOLUTION|>--- conflicted
+++ resolved
@@ -32,16 +32,13 @@
 pallet-ipfs = { workspace = true }
 pallet-babe = { workspace = true }
 pallet-session = { workspace = true }
-<<<<<<< HEAD
 sp-staking = { workspace = true }
 pallet-offences = { workspace = true }
-=======
 miniserde = { version = "0.1.42", default-features = false }
 sp-application-crypto = { workspace = true }
 
 # HTTP client dependencies for multi-chain RPC calls
 sp-runtime-interface = { workspace = true }
->>>>>>> 9761e98c
 
 # frame deps
 frame-benchmarking = { workspace = true }
