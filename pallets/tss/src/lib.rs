--- conflicted
+++ resolved
@@ -36,6 +36,7 @@
     TransactionPriority,
 };
 use sp_runtime::traits::Convert;
+use frame_system::offchain::SigningTypes;
 
 pub use pallet::*;
 use sp_std::vec;
@@ -45,45 +46,6 @@
 pub use errors::*;
 pub use utils::*;
 
-
-<<<<<<< HEAD
-/// A struct for a report participants payload
-#[derive(Encode, Decode, Clone, PartialEq, Eq, RuntimeDebug, scale_info::TypeInfo)]
-pub struct ReportParticipantsPayload<T: Config> {
-    session_id: SessionId,
-    reported_participants: BoundedVec<T::AccountId, <T as Config>::MaxNumberOfShares>,
-    public: T::Public,
-}
-
-/// A struct for a report participants count payload
-#[derive(Encode, Decode, Clone, PartialEq, Eq, RuntimeDebug, scale_info::TypeInfo)]
-pub struct ReportParticipantsCountPayload<T: Config> {
-    session_id: SessionId,
-    public: T::Public,
-}
-
-impl<T: Config> ReportParticipantsPayload<T> {
-    pub fn new(
-        session_id: SessionId,
-        reported_participants: BoundedVec<T::AccountId, <T as Config>::MaxNumberOfShares>,
-        public: T::Public,
-    ) -> Self {
-        Self {
-            session_id,
-            reported_participants,
-            public,
-        }
-    }
-}
-
-
-/// A struct for the payload of the SubmitDKGResult call
-#[derive(Encode, Decode, Clone, PartialEq, Eq, RuntimeDebug, scale_info::TypeInfo)]
-pub struct SubmitDKGResultPayload<T: Config> {
-    session_id: SessionId,
-    public_key: PublicKey,
-    public: T::Public,
-}
 
 /// A struct for the payload of the ReportTssOffence call
 #[derive(Encode, Decode, Clone, PartialEq, Eq, RuntimeDebug, scale_info::TypeInfo)]
@@ -95,34 +57,6 @@
     pub public: T::Public,
 }
 
-
-
-impl<T: SigningTypes + Config> SignedPayload<T> for ReportParticipantsPayload<T> {
-    fn public(&self) -> T::Public {
-        self.public.clone()
-    }
-}
-
-impl<T: SigningTypes + Config> SignedPayload<T> for UpdateValidatorsPayload<T> {
-    fn public(&self) -> T::Public {
-        self.public.clone()
-    }
-}
-
-impl<T: SigningTypes + Config> SignedPayload<T> for ReportParticipantsCountPayload<T> {
-    fn public(&self) -> T::Public {
-        self.public.clone()
-    }
-}
-
-impl<T: SigningTypes + Config> SignedPayload<T> for SubmitDKGResultPayload<T> {
-    fn public(&self) -> T::Public {
-        self.public.clone()
-    }
-}
-=======
->>>>>>> 9761e98c
-
 impl<T: SigningTypes + Config> SignedPayload<T> for ReportTssOffencePayload<T> {
     fn public(&self) -> T::Public {
         self.public.clone()
@@ -131,7 +65,6 @@
 
 pub const CRYPTO_KEY_TYPE: KeyTypeId = KeyTypeId(*b"tss-");
 
-<<<<<<< HEAD
 /// TSS offence types
 #[derive(RuntimeDebug, Clone, PartialEq, Eq, Encode, Decode, TypeInfo, MaxEncodedLen)]
 pub enum TssOffenceType {
@@ -148,24 +81,24 @@
 // Helper to decode u8 into TssOffenceType
 impl From<u8> for TssOffenceType {
     fn from(value: u8) -> Self {
-        match value {
-            0 => TssOffenceType::DkgNonParticipation,
-            1 => TssOffenceType::SigningNonParticipation,
-            2 => TssOffenceType::InvalidCryptographicData,
-            3 => TssOffenceType::UnresponsiveBehavior,
-            _ => panic!("Invalid TSS offence type"),
-        }
+    match value {
+        0 => TssOffenceType::DkgNonParticipation,
+        1 => TssOffenceType::SigningNonParticipation,
+        2 => TssOffenceType::InvalidCryptographicData,
+        3 => TssOffenceType::UnresponsiveBehavior,
+        _ => panic!("Invalid TSS offence type"),
+    }
     }
 }
 // Helper to encode TssOffenceType into u8
 impl TssOffenceType {
     pub fn encode(&self) -> u8 {
-        match self {
-            TssOffenceType::DkgNonParticipation => 0,
-            TssOffenceType::SigningNonParticipation => 1,
-            TssOffenceType::InvalidCryptographicData => 2,
-            TssOffenceType::UnresponsiveBehavior => 3,
-        }
+    match self {
+        TssOffenceType::DkgNonParticipation => 0,
+        TssOffenceType::SigningNonParticipation => 1,
+        TssOffenceType::InvalidCryptographicData => 2,
+        TssOffenceType::UnresponsiveBehavior => 3,
+    }
     }
 }
 
@@ -189,62 +122,32 @@
     type TimeSlot = SessionIndex;
 
     fn offenders(&self) -> Vec<T::AccountId> {
-        self.offenders.iter().map(|(id, _)| id.clone()).collect()
+    self.offenders.iter().map(|(id, _)| id.clone()).collect()
     }
 
     fn session_index(&self) -> SessionIndex {
-        self.session_index
+    self.session_index
     }
 
     fn validator_set_count(&self) -> u32 {
-        self.validator_set_count
+    self.validator_set_count
     }
 
     fn time_slot(&self) -> Self::TimeSlot {
-        self.session_index
+    self.session_index
     }
 
     fn slash_fraction(&self, _offenders_count: u32) -> Perbill {
-        match self.offence_type {
-            TssOffenceType::DkgNonParticipation => Perbill::from_percent(1),
-            TssOffenceType::SigningNonParticipation => Perbill::from_percent(1),
-            TssOffenceType::InvalidCryptographicData => Perbill::from_percent(2),
-            TssOffenceType::UnresponsiveBehavior => Perbill::from_percent(1),
-        }
+    match self.offence_type {
+        TssOffenceType::DkgNonParticipation => Perbill::from_percent(1),
+        TssOffenceType::SigningNonParticipation => Perbill::from_percent(1),
+        TssOffenceType::InvalidCryptographicData => Perbill::from_percent(2),
+        TssOffenceType::UnresponsiveBehavior => Perbill::from_percent(1),
+    }
     }
 }
 
-//////////////////////////////////////////////////////////////////////////////////
-// CRYPTO MODULE /////////////////////////////////////////////////////////////////
-//////////////////////////////////////////////////////////////////////////////////
-pub mod crypto {
-    use crate::CRYPTO_KEY_TYPE;
-    use sp_core::sr25519::Signature as Sr25519Signature;
-    use sp_runtime::app_crypto::{app_crypto, sr25519};
-    use sp_runtime::{traits::Verify, MultiSignature, MultiSigner};
-
-    app_crypto!(sr25519, CRYPTO_KEY_TYPE);
-
-    pub struct AuthId;
-
-    // implemented for ocw-runtime
-    impl frame_system::offchain::AppCrypto<MultiSigner, MultiSignature> for AuthId {
-        type RuntimeAppPublic = Public;
-        type GenericSignature = sp_core::sr25519::Signature;
-        type GenericPublic = sp_core::sr25519::Public;
-    }
-
-    // implemented for mock runtime in test
-    impl frame_system::offchain::AppCrypto<<Sr25519Signature as Verify>::Signer, Sr25519Signature>
-        for AuthId
-    {
-        type RuntimeAppPublic = Public;
-        type GenericSignature = sp_core::sr25519::Signature;
-        type GenericPublic = sp_core::sr25519::Public;
-    }
-}
-=======
->>>>>>> 9761e98c
+
 
 
 
@@ -266,125 +169,125 @@
 
      #[derive(RuntimeDebug)]
     pub struct MaliciousBehaviourOffence<T: Config> {
-        /// The session index in which the offence occurred.
-        pub session_index: SessionIndex,
-        /// The size of the validator set at the time of the offence.
-        pub validator_set_count: u32,
-        /// The offender's validator ID.
-        pub offender: pallet_session::historical::IdentificationTuple<T>,
-    }
-
-
-        // Implementazione per Offence
+    /// The session index in which the offence occurred.
+    pub session_index: SessionIndex,
+    /// The size of the validator set at the time of the offence.
+    pub validator_set_count: u32,
+    /// The offender's validator ID.
+    pub offender: pallet_session::historical::IdentificationTuple<T>,
+    }
+
+
+    // Implementazione per Offence
     impl<T: Config> Offence<pallet_session::historical::IdentificationTuple<T>> for MaliciousBehaviourOffence<T> 
     where
-        T: pallet_session::historical::Config,
-        T: pallet_session::Config<ValidatorId = <T as frame_system::Config>::AccountId>,
+    T: pallet_session::historical::Config,
+    T: pallet_session::Config<ValidatorId = <T as frame_system::Config>::AccountId>,
     {
-        const ID: [u8; 16] = *b"tss:offence_____";
-        type TimeSlot = SessionIndex;
+    const ID: [u8; 16] = *b"tss:offence_____";
+    type TimeSlot = SessionIndex;
     
-        fn offenders(&self) -> Vec<pallet_session::historical::IdentificationTuple<T>> {
-            vec![self.offender.clone()]
-        }
+    fn offenders(&self) -> Vec<pallet_session::historical::IdentificationTuple<T>> {
+        vec![self.offender.clone()]
+    }
     
-        fn session_index(&self) -> SessionIndex {
-            self.session_index
-        }
+    fn session_index(&self) -> SessionIndex {
+        self.session_index
+    }
     
-        fn validator_set_count(&self) -> u32 {
-            self.validator_set_count
-        }
+    fn validator_set_count(&self) -> u32 {
+        self.validator_set_count
+    }
     
-        fn time_slot(&self) -> Self::TimeSlot {
-            self.session_index
-        }
+    fn time_slot(&self) -> Self::TimeSlot {
+        self.session_index
+    }
     
-        fn slash_fraction(&self, _offenders_count: u32) -> Perbill {
-            // Ritorna 5% slash indipendentemente dal numero di offenders
-            Perbill::from_percent(5)
-        }
+    fn slash_fraction(&self, _offenders_count: u32) -> Perbill {
+        // Ritorna 5% slash indipendentemente dal numero di offenders
+        Perbill::from_percent(5)
+    }
     }
 
 
     #[pallet::config]
     pub trait Config:
-        frame_system::Config
-        + TypeInfo
-        + frame_system::offchain::SigningTypes
-        + Debug
-        + pallet_uomi_engine::pallet::Config
-        + pallet_session::Config<ValidatorId = <Self as frame_system::Config>::AccountId>
-        + pallet_session::historical::Config
-        + CreateSignedTransaction<Call<Self>> 
-        + pallet_offences::Config
+    frame_system::Config
+    + TypeInfo
+    + frame_system::offchain::SigningTypes
+    + Debug
+    + pallet_uomi_engine::pallet::Config
+    + pallet_session::Config<ValidatorId = <Self as frame_system::Config>::AccountId>
+    + pallet_session::historical::Config
+    + CreateSignedTransaction<Call<Self>> 
+    + pallet_offences::Config
 
     {
-        // Events emitted by the pallet.
-        type RuntimeEvent: From<Event<Self>> + IsType<<Self as frame_system::Config>::RuntimeEvent>;
-        #[pallet::constant]
-        type MaxNumberOfShares: Get<u32>;
-        type SignatureVerifier: SignatureVerification<PublicKey>;
-
-        type AuthorityId: AppCrypto<Self::Public, Self::Signature>;
-
-        #[pallet::constant]
-        type MinimumValidatorThreshold: Get<u32>;
-
-        /// A trait for reporting offences.
-        type OffenceReporter: ReportOffence<
-            <Self as frame_system::Config>::AccountId,
-            pallet_session::historical::IdentificationTuple<Self>,
-            MaliciousBehaviourOffence<Self>
-        >;
+    // Events emitted by the pallet.
+    type RuntimeEvent: From<Event<Self>> + IsType<<Self as frame_system::Config>::RuntimeEvent>;
+    #[pallet::constant]
+    type MaxNumberOfShares: Get<u32>;
+    type SignatureVerifier: SignatureVerification<PublicKey>;
+
+    type AuthorityId: AppCrypto<Self::Public, Self::Signature>;
+
+    #[pallet::constant]
+    type MinimumValidatorThreshold: Get<u32>;
+
+    /// A trait for reporting offences.
+    type OffenceReporter: ReportOffence<
+        <Self as frame_system::Config>::AccountId,
+        pallet_session::historical::IdentificationTuple<Self>,
+        MaliciousBehaviourOffence<Self>
+    >;
     }
 
 
     #[derive(Encode, Decode, TypeInfo, MaxEncodedLen, Debug, PartialEq, Eq, Clone, Copy, PartialOrd)]
     pub enum SessionState {
-        DKGCreated,
-        DKGInProgress,
-        DKGComplete,
-        DKGFailed,
-        SigningInProgress,
-        SigningComplete,
+    DKGCreated,
+    DKGInProgress,
+    DKGComplete,
+    DKGFailed,
+    SigningInProgress,
+    SigningComplete,
     }
 
     #[derive(Encode, Decode, MaxEncodedLen, Debug, PartialEq, Eq, Clone, TypeInfo)] // IMPORTANT: Keep these derives
     pub struct DKGSession<T>
     where
-        T: Config,
+    T: Config,
     {
-        pub participants: BoundedVec<T::AccountId, <T as Config>::MaxNumberOfShares>,
-        pub nft_id: NftId,
-        pub threshold: u32,
-        pub state: SessionState,
-        pub old_participants: Option<BoundedVec<T::AccountId, <T as Config>::MaxNumberOfShares>>,
-        pub deadline: BlockNumberFor<T>,
+    pub participants: BoundedVec<T::AccountId, <T as Config>::MaxNumberOfShares>,
+    pub nft_id: NftId,
+    pub threshold: u32,
+    pub state: SessionState,
+    pub old_participants: Option<BoundedVec<T::AccountId, <T as Config>::MaxNumberOfShares>>,
+    pub deadline: BlockNumberFor<T>,
     }
 
     #[derive(Encode, Decode, MaxEncodedLen, Debug, PartialEq, Eq, Clone, TypeInfo)]
     pub struct SigningSession {
-        pub dkg_session_id: SessionId,
-        pub nft_id: NftId,
-        pub message: BoundedVec<u8, MaxMessageSize>, // Store message to sign
-        pub state: SessionState,
-        pub aggregated_sig: Option<Signature>, // Store final aggregated signature
+    pub dkg_session_id: SessionId,
+    pub nft_id: NftId,
+    pub message: BoundedVec<u8, MaxMessageSize>, // Store message to sign
+    pub state: SessionState,
+    pub aggregated_sig: Option<Signature>, // Store final aggregated signature
     }
 
     #[pallet::storage]
     pub type AggregatedPublicKeys<T: Config> =
-        StorageMap<_, Blake2_128Concat, SessionId, PublicKey, OptionQuery>;
+    StorageMap<_, Blake2_128Concat, SessionId, PublicKey, OptionQuery>;
 
     #[pallet::storage]
     pub type PendingDKGUpdates<T: Config> =
-        StorageValue<_, BoundedVec<T::AccountId, <T as Config>::MaxNumberOfShares>>;
+    StorageValue<_, BoundedVec<T::AccountId, <T as Config>::MaxNumberOfShares>>;
 
     // Add a new storage item for signing sessions
     #[pallet::storage]
     #[pallet::getter(fn get_signing_session)]
     pub type SigningSessions<T: Config> =
-        StorageMap<_, Blake2_128Concat, SessionId, SigningSession, OptionQuery>;
+    StorageMap<_, Blake2_128Concat, SessionId, SigningSession, OptionQuery>;
 
     #[pallet::storage]
     #[pallet::getter(fn get_tss_key)]
@@ -393,12 +296,12 @@
     #[pallet::storage]
     #[pallet::getter(fn active_validators)]
     pub type ActiveValidators<T: Config> =
-        StorageValue<_, BoundedVec<T::AccountId, <T as Config>::MaxNumberOfShares>, ValueQuery>;
+    StorageValue<_, BoundedVec<T::AccountId, <T as Config>::MaxNumberOfShares>, ValueQuery>;
 
     #[pallet::storage]
     #[pallet::getter(fn get_dkg_session)]
     pub type DkgSessions<T: Config> =
-        StorageMap<_, Blake2_128Concat, SessionId, DKGSession<T>, OptionQuery>;
+    StorageMap<_, Blake2_128Concat, SessionId, DKGSession<T>, OptionQuery>;
 
     #[pallet::storage]
     #[pallet::getter(fn next_session_id)]
@@ -407,12 +310,12 @@
     #[pallet::storage]
     #[pallet::getter(fn validator_ids)]
     pub type ValidatorIds<T: Config> =
-        StorageMap<_, Blake2_128Concat, T::AccountId, u32, OptionQuery>;
+    StorageMap<_, Blake2_128Concat, T::AccountId, u32, OptionQuery>;
 
     #[pallet::storage]
     #[pallet::getter(fn id_to_validator)]
     pub type IdToValidator<T: Config> =
-        StorageMap<_, Blake2_128Concat, u32, T::AccountId, OptionQuery>;
+    StorageMap<_, Blake2_128Concat, u32, T::AccountId, OptionQuery>;
 
     #[pallet::storage]
     #[pallet::getter(fn next_validator_id)]
@@ -430,7 +333,7 @@
     #[pallet::storage]
     #[pallet::getter(fn previous_era_validators)]
     pub type PreviousEraValidators<T: Config> =
-        StorageValue<_, BoundedVec<T::AccountId, <T as Config>::MaxNumberOfShares>, ValueQuery>;
+    StorageValue<_, BoundedVec<T::AccountId, <T as Config>::MaxNumberOfShares>, ValueQuery>;
 
     // A storage to store the reported participants for a given session_id. Used to skip them during next retry
     // each participant may report multiple participants, we need to know who reported who so that we can check against
@@ -438,625 +341,609 @@
     #[pallet::storage]
     #[pallet::getter(fn reported_participants)]
     pub type ReportedParticipants<T: Config> = StorageDoubleMap<
-        _,
-        Blake2_128Concat,
-        SessionId,
-        Blake2_128Concat,
-        T::AccountId,
-        BoundedVec<T::AccountId, <T as Config>::MaxNumberOfShares>,
-        OptionQuery,
+    _,
+    Blake2_128Concat,
+    SessionId,
+    Blake2_128Concat,
+    T::AccountId,
+    BoundedVec<T::AccountId, <T as Config>::MaxNumberOfShares>,
+    OptionQuery,
     >;
 
     // A storage that counts for how many sessions a given participant has been reported, so that we can slash them
     #[pallet::storage]
     #[pallet::getter(fn participant_report_count)]
     pub type ParticipantReportCount<T: Config> =
-        StorageMap<_, Blake2_128Concat, T::AccountId, u32, ValueQuery>;
+    StorageMap<_, Blake2_128Concat, T::AccountId, u32, ValueQuery>;
 
     // Storage to track pending TSS offences to be processed during on_initialize
     #[pallet::storage]
     #[pallet::getter(fn pending_tss_offences)]
     pub type PendingTssOffences<T: Config> = StorageMap<
-        _,
-        Blake2_128Concat,
-        SessionId,
-        (TssOffenceType, BoundedVec<T::AccountId, T::MaxNumberOfShares>),
-        OptionQuery,
+    _,
+    Blake2_128Concat,
+    SessionId,
+    (TssOffenceType, BoundedVec<T::AccountId, T::MaxNumberOfShares>),
+    OptionQuery,
     >;
 
     // A storage to store temporarily proposed public keys generated from the DKG process associated with the session ID and validator ID
     #[pallet::storage]
     #[pallet::getter(fn proposed_public_keys)]
     pub type ProposedPublicKeys<T: Config> =
-        StorageDoubleMap<_, Blake2_128Concat, NftId, Blake2_128Concat, u32, PublicKey, OptionQuery>;
+    StorageDoubleMap<_, Blake2_128Concat, NftId, Blake2_128Concat, u32, PublicKey, OptionQuery>;
 
     /// Storage for tracking multi-chain transaction status
     /// Maps (chain_id, tx_hash) -> transaction_status
     #[pallet::storage]
     #[pallet::getter(fn multi_chain_transactions)]
     pub type MultiChainTransactions<T: Config> =
-        StorageDoubleMap<_, Blake2_128Concat, u32, Blake2_128Concat, BoundedVec<u8, crate::types::MaxTxHashSize>, crate::types::TransactionStatus, OptionQuery>;
+    StorageDoubleMap<_, Blake2_128Concat, u32, Blake2_128Concat, BoundedVec<u8, crate::types::MaxTxHashSize>, crate::types::TransactionStatus, OptionQuery>;
 
     /// Storage for supported chain configurations
     /// Maps chain_id -> (name, rpc_url, is_testnet)
     #[pallet::storage]
     #[pallet::getter(fn chain_configs)]
     pub type ChainConfigs<T: Config> =
-        StorageMap<_, Blake2_128Concat, u32, (BoundedVec<u8, crate::types::MaxChainNameSize>, BoundedVec<u8, crate::types::MaxRpcUrlSize>, bool), OptionQuery>;
+    StorageMap<_, Blake2_128Concat, u32, (BoundedVec<u8, crate::types::MaxChainNameSize>, BoundedVec<u8, crate::types::MaxRpcUrlSize>, bool), OptionQuery>;
 
     /// Storage for tracking transaction nonces per chain per agent
     /// Maps (agent_nft_id, chain_id) -> nonce
     #[pallet::storage]
     #[pallet::getter(fn agent_nonces)]
     pub type AgentNonces<T: Config> =
-        StorageDoubleMap<_, Blake2_128Concat, NftId, Blake2_128Concat, u32, u64, ValueQuery>;
+    StorageDoubleMap<_, Blake2_128Concat, NftId, Blake2_128Concat, u32, u64, ValueQuery>;
 
     
 
     #[pallet::event]
     #[pallet::generate_deposit(pub(super) fn deposit_event)]
     pub enum Event<T: Config> {
-        /// A new TSS key has been set.
-        DKGSessionCreated(SessionId),
-        DKGReshareSessionCreated(SessionId),
-        SigningSessionCreated(SessionId, SessionId), // Signing session ID, DKG session ID
-        DKGCompleted(SessionId, PublicKey),          // Aggregated public key
-        SigningCompleted(SessionId, Signature),      // Final aggregated signature
-        SignatureSubmitted(SessionId),               // When signature is stored
-        ValidatorIdAssigned(T::AccountId, u32),      // Validator account, ID
-        DKGFailed(SessionId),                        // DKG session failed
-<<<<<<< HEAD
-        /// Validator has been slashed for TSS offence
-        ValidatorSlashed(T::AccountId, TssOffenceType, SessionId),
-        /// Offence has been reported to the staking system
-        OffenceReported(TssOffenceType, SessionId, u32), // offence type, session id, validator count
-=======
-        
-        /// Multi-chain transaction events
-        MultiChainTransactionSubmitted(u32, Vec<u8>), // Chain ID, Transaction hash
-        MultiChainTransactionConfirmed(u32, Vec<u8>), // Chain ID, Transaction hash
-        MultiChainTransactionFailed(u32, Vec<u8>),    // Chain ID, Transaction hash
-        ChainConfigurationUpdated(u32),               // Chain ID updated
->>>>>>> 9761e98c
+    /// A new TSS key has been set.
+    DKGSessionCreated(SessionId),
+    DKGReshareSessionCreated(SessionId),
+    SigningSessionCreated(SessionId, SessionId), // Signing session ID, DKG session ID
+    DKGCompleted(SessionId, PublicKey),          // Aggregated public key
+    SigningCompleted(SessionId, Signature),      // Final aggregated signature
+    SignatureSubmitted(SessionId),               // When signature is stored
+    ValidatorIdAssigned(T::AccountId, u32),      // Validator account, ID
+    DKGFailed(SessionId),                        // DKG session failed
+    /// Validator has been slashed for TSS offence
+    ValidatorSlashed(T::AccountId, TssOffenceType, SessionId),
+    /// Offence has been reported to the staking system
+    OffenceReported(TssOffenceType, SessionId, u32), // offence type, session id, validator count
+    
+    /// Multi-chain transaction events
+    MultiChainTransactionSubmitted(u32, Vec<u8>), // Chain ID, Transaction hash
+    MultiChainTransactionConfirmed(u32, Vec<u8>), // Chain ID, Transaction hash
+    MultiChainTransactionFailed(u32, Vec<u8>),    // Chain ID, Transaction hash
+    ChainConfigurationUpdated(u32),               // Chain ID updated
     }
 
     #[pallet::error]
     pub enum Error<T> {
-        KeyUpdateFailed,
-        DuplicateParticipant,
-        InvalidParticipantsCount,
-        TooFewActiveValidators,
-        InvalidThreshold,
-        DkgSessionNotFound,
-        DkgSessionNotReady,
-        InvalidSignature,
-        UnauthorizedParticipation,
-        AggregatedKeyAlreadySubmitted,
-        StaleDkgSession,
-        InvalidSessionState,
-        SigningSessionNotFound,
-        DecodingError,
-<<<<<<< HEAD
-        /// Failed to retrieve validator's full identification
-        FullIdentificationNotFound,
-        /// Failed to report offence to staking system
-        OffenceReportingFailed,
-        /// Invalid offence type
-        InvalidOffenceType,
-=======
-        
-        /// Multi-chain related errors
-        UnsupportedChain,
-        TransactionSubmissionFailed,
-        InvalidChainConfig,
-        ChainConnectionFailed,
-        InvalidTransactionData,
-        InsufficientGasLimit,
-        InvalidNonce,
->>>>>>> 9761e98c
+    KeyUpdateFailed,
+    DuplicateParticipant,
+    InvalidParticipantsCount,
+    TooFewActiveValidators,
+    InvalidThreshold,
+    DkgSessionNotFound,
+    DkgSessionNotReady,
+    InvalidSignature,
+    UnauthorizedParticipation,
+    AggregatedKeyAlreadySubmitted,
+    StaleDkgSession,
+    InvalidSessionState,
+    SigningSessionNotFound,
+    DecodingError,
+    /// Failed to retrieve validator's full identification
+    FullIdentificationNotFound,
+    /// Failed to report offence to staking system
+    OffenceReportingFailed,
+    /// Invalid offence type
+    InvalidOffenceType,
+    
+    /// Multi-chain related errors
+    UnsupportedChain,
+    TransactionSubmissionFailed,
+    InvalidChainConfig,
+    ChainConnectionFailed,
+    InvalidTransactionData,
+    InsufficientGasLimit,
+    InvalidNonce,
     }
 
     #[pallet::call]
     impl<T: Config> Pallet<T> {
-        #[pallet::weight(frame_support::weights::Weight::from_parts(10_000, 0))]
-        #[pallet::call_index(0)]
-        pub fn create_dkg_session(
-            _origin: OriginFor<T>,
-            nft_id: NftId,
-            threshold: u32,
-        ) -> DispatchResult {
-            ensure!(threshold > 0, Error::<T>::InvalidThreshold);
-
-            // threshold needs to be an integer value between 50 and 100%
-            ensure!(threshold <= 100, Error::<T>::InvalidThreshold);
-            ensure!(threshold >= 50, Error::<T>::InvalidThreshold);
-
-            let slashed_validators = Self::get_slashed_validators();
-            let deadline = frame_system::Pallet::<T>::block_number() + 100u32.into();
-
-            let active_validators = ActiveValidators::<T>::get();
-
-            // we need to be sure that the slashed validators is not more than 1/3 of the active validators, otherwise stop here
-            let total_validators = active_validators.len() as u32;
-            let slashed_validators_count = slashed_validators.len() as u32; 
-
-            let threshold = T::MinimumValidatorThreshold::get(); // percentage of validators needed to sign
-            let required_validators = (total_validators * threshold) / 100;
-
-            // Check if the number of slashed validators exceeds the threshold
-            ensure!(
-                slashed_validators_count <= (total_validators - required_validators),
-                Error::<T>::TooFewActiveValidators,
+    #[pallet::weight(frame_support::weights::Weight::from_parts(10_000, 0))]
+    #[pallet::call_index(0)]
+    pub fn create_dkg_session(
+        _origin: OriginFor<T>,
+        nft_id: NftId,
+        threshold: u32,
+    ) -> DispatchResult {
+        ensure!(threshold > 0, Error::<T>::InvalidThreshold);
+
+        // threshold needs to be an integer value between 50 and 100%
+        ensure!(threshold <= 100, Error::<T>::InvalidThreshold);
+        ensure!(threshold >= 50, Error::<T>::InvalidThreshold);
+
+        let slashed_validators = Self::get_slashed_validators();
+        let deadline = frame_system::Pallet::<T>::block_number() + 100u32.into();
+
+        let active_validators = ActiveValidators::<T>::get();
+
+        // we need to be sure that the slashed validators is not more than 1/3 of the active validators, otherwise stop here
+        let total_validators = active_validators.len() as u32;
+        let slashed_validators_count = slashed_validators.len() as u32; 
+
+        let threshold = T::MinimumValidatorThreshold::get(); // percentage of validators needed to sign
+        let required_validators = (total_validators * threshold) / 100;
+
+        // Check if the number of slashed validators exceeds the threshold
+        ensure!(
+            slashed_validators_count <= (total_validators - required_validators),
+            Error::<T>::TooFewActiveValidators,
+        );
+        
+        let participants = active_validators
+            .iter()
+            .filter(|validator| !slashed_validators.contains(validator))
+            .cloned()
+            .collect::<Vec<T::AccountId>>();
+
+        ensure!(
+            participants.len() > 0,
+            Error::<T>::TooFewActiveValidators,
+        );
+
+        // Create new DKG session
+        let session = DKGSession {
+            nft_id,
+            participants: BoundedVec::try_from(participants).map_err(|_| Error::<T>::InvalidParticipantsCount)?,
+            threshold,
+            state: SessionState::DKGCreated,
+            old_participants: None,
+            deadline
+        };
+
+
+        // Generate random session ID
+        let session_id = Self::get_next_session_id();
+
+        // Store the session
+        DkgSessions::<T>::insert(session_id, session);
+
+        Self::deposit_event(Event::DKGSessionCreated(session_id));
+        Ok(())
+    }
+
+    #[pallet::weight(frame_support::weights::Weight::from_parts(10_000, 0))]
+    #[pallet::call_index(1)]
+    pub fn update_validators(
+        origin: OriginFor<T>,
+        payload: UpdateValidatorsPayload<T>,
+        _signature: T::Signature,
+    ) -> DispatchResult {
+        ensure_none(origin)?;
+
+        let new_validators = payload.validators;
+
+        // Assign IDs to any new validators
+        for validator in new_validators.clone() {
+            Self::assign_validator_id(validator)?;
+        }
+
+        ActiveValidators::<T>::put(BoundedVec::try_from(new_validators.clone()).unwrap());
+
+        Ok(())
+    }
+
+    #[pallet::weight(frame_support::weights::Weight::from_parts(10_000, 0))]
+    #[pallet::call_index(2)]
+    pub fn create_signing_session(
+        _origin: OriginFor<T>,
+        nft_id: NftId,
+        message: BoundedVec<u8, MaxMessageSize>,
+    ) -> DispatchResult {
+        // Find the DKG session with this NFT ID
+        let mut dkg_session_id = None;
+        for (id, session) in DkgSessions::<T>::iter() {
+            if session.nft_id == nft_id {
+                dkg_session_id = Some(id);
+                break;
+            }
+        }
+
+        let dkg_session_id = dkg_session_id.ok_or(Error::<T>::DkgSessionNotFound)?;
+
+        // Ensure the DKG session is in the correct state
+        let dkg_session =
+            Self::get_dkg_session(dkg_session_id).ok_or(Error::<T>::DkgSessionNotFound)?;
+        ensure!(
+            dkg_session.state == SessionState::DKGComplete,
+            Error::<T>::DkgSessionNotReady
+        );
+
+        // Create new Signing session
+        let session = SigningSession {
+            dkg_session_id,
+            nft_id,
+            message,
+            aggregated_sig: None,
+            state: SessionState::SigningInProgress,
+        };
+
+        // Generate session ID
+        let session_id = Self::get_next_session_id();
+
+        // Store the session
+        SigningSessions::<T>::insert(session_id, session);
+
+        // Emit event with both session IDs
+        Self::deposit_event(Event::SigningSessionCreated(session_id, dkg_session_id));
+
+        Ok(())
+    }
+
+    #[pallet::weight(10_000)]
+    #[pallet::call_index(7)]
+    pub fn create_signing_session_unsigned(
+        origin: OriginFor<T>,
+        payload: CreateSigningSessionPayload<T>,
+        _signature: T::Signature,
+    ) -> DispatchResult {
+        ensure_none(origin)?;
+
+        // Convert U256 to NftId (BoundedVec<u8, MaxCidSize>)
+        let nft_id_bytes: Vec<u8> = payload.nft_id.0.iter().flat_map(|&x| x.to_le_bytes()).collect();
+        let nft_id = BoundedVec::try_from(nft_id_bytes)
+            .map_err(|_| Error::<T>::DecodingError)?;
+
+        Self::create_signing_session(
+            frame_system::RawOrigin::None.into(),
+            nft_id,
+            payload.message,
+        )
+    }
+
+    #[pallet::weight(frame_support::weights::Weight::from_parts(10_000, 0))]
+    #[pallet::call_index(3)]
+    pub fn submit_dkg_result(
+        origin: OriginFor<T>,
+        payload: SubmitDKGResultPayload<T>,
+        _signature: T::Signature,
+    ) -> DispatchResult {
+        ensure_none(origin)?;
+
+
+        let who = payload.public().into_account();
+        let session_id = payload.session_id;
+        let aggregated_key = payload.public_key;
+
+
+        let mut session =
+            DkgSessions::<T>::get(session_id).ok_or(Error::<T>::DkgSessionNotFound)?;
+
+        ensure!(
+            session.state <= SessionState::DKGInProgress,
+            Error::<T>::InvalidSessionState
+        );
+
+        // Get the NFT ID from the session
+        let nft_id = session.nft_id.clone();
+
+        // Check if the validator was involved in the DKG session
+        let validator_id = ValidatorIds::<T>::get(who.clone()).ok_or(Error::<T>::UnauthorizedParticipation)?;
+        ensure!(
+            session.participants.contains(&who),
+            Error::<T>::UnauthorizedParticipation
+        );
+
+        // Add the vote to the proposed public keys
+        ProposedPublicKeys::<T>::insert(nft_id.clone(), validator_id, aggregated_key.clone());
+
+        let threshold = T::MinimumValidatorThreshold::get(); // percentage of validators needed to sign
+
+        // Check if the number of votes meets the threshold
+        let mut votes = 0;
+        
+        for (_validator_id, key) in ProposedPublicKeys::<T>::iter_prefix(nft_id) {
+            if key == aggregated_key {
+                votes += 1;
+            }
+        }
+
+        let total_validators = session.participants.len() as u32;
+        let required_votes = (total_validators * threshold) / 100;
+
+        if votes >= required_votes {
+            // If the threshold is met, finalize the DKG session
+            session.state = SessionState::DKGComplete;
+            DkgSessions::<T>::insert(session_id, session);
+
+            // Store the aggregated public key
+            AggregatedPublicKeys::<T>::insert(session_id, aggregated_key.clone());
+
+            // Emit event
+            Self::deposit_event(Event::DKGCompleted(session_id, aggregated_key));
+        }
+        Ok(())
+    }
+
+    #[pallet::weight(frame_support::weights::Weight::from_parts(10_000, 0))]
+    #[pallet::call_index(4)]
+    pub fn submit_aggregated_signature(
+        origin: OriginFor<T>,
+        session_id: SessionId,
+        signature: Signature,
+    ) -> DispatchResult {
+        let _who = ensure_signed(origin)?; // Could add participant check
+
+        let mut session =
+            SigningSessions::<T>::get(session_id).ok_or(Error::<T>::SigningSessionNotFound)?;
+
+        ensure!(
+            session.state == SessionState::SigningInProgress,
+            Error::<T>::InvalidSessionState
+        );
+
+        // Verify signature against stored message and TSS key
+        let public_key = TSSKey::<T>::get();
+        ensure!(
+            verify_signature::<T>(&public_key, &session.message, &signature),
+            Error::<T>::InvalidSignature
+        );
+
+        session.aggregated_sig = Some(signature.clone());
+        session.state = SessionState::SigningComplete;
+        SigningSessions::<T>::insert(session_id, session);
+
+        Self::deposit_event(Event::SigningCompleted(session_id, signature));
+        Ok(())
+    }
+
+    #[pallet::weight(frame_support::weights::Weight::from_parts(10_000, 0))]
+    #[pallet::call_index(5)]
+    pub fn create_reshare_dkg_session(
+        origin: OriginFor<T>,
+        nft_id: NftId,
+        threshold: u32,
+        old_participants: BoundedVec<T::AccountId, <T as Config>::MaxNumberOfShares>,
+    ) -> DispatchResult {
+        let _who = ensure_signed(origin)?;
+
+        ensure!(threshold > 0, Error::<T>::InvalidThreshold);
+
+        // threshold needs to be an integer value between 50 and 100%
+        ensure!(threshold <= 100, Error::<T>::InvalidThreshold);
+        ensure!(threshold >= 50, Error::<T>::InvalidThreshold);
+
+        // Create new reshare DKG session
+        let session = DKGSession {
+            nft_id,
+            participants: BoundedVec::try_from(
+                pallet_staking::Validators::<T>::iter()
+                    .map(|(account_id, _)| account_id)
+                    .collect::<Vec<T::AccountId>>(),
+            )
+            .unwrap(),
+            threshold,
+            state: SessionState::DKGCreated,
+            old_participants: Some(old_participants),
+            deadline: frame_system::Pallet::<T>::block_number() + 100u32.into(),
+        };
+
+        // Generate random session ID
+        let session_id = Self::get_next_session_id();
+
+        // Store the session
+        DkgSessions::<T>::insert(session_id, session);
+        Self::deposit_event(Event::DKGReshareSessionCreated(session_id));
+        Ok(())
+    }
+
+    #[pallet::weight(frame_support::weights::Weight::from_parts(10_000, 0))]
+    #[pallet::call_index(6)]
+    pub fn report_participant(
+        origin: OriginFor<T>,
+        payload: ReportParticipantsPayload<T>,
+        _signature: T::Signature,
+    ) -> DispatchResult {
+        let _ = ensure_none(origin)?;
+
+        let who = payload.public().into_account();
+
+        // Check if the session exists
+        let _session =
+            DkgSessions::<T>::get(payload.session_id).ok_or(Error::<T>::DkgSessionNotFound)?;
+
+        // Check if the participant has already reported for this session
+        if let Some(mut reported_list) =
+            ReportedParticipants::<T>::get(payload.session_id, who.clone())
+        {
+            // Check if any of the reported participants are already in the list
+            for reported_participant in payload.reported_participants.iter() {
+                if reported_list.contains(reported_participant) {
+                    // Participant has already been reported by this reporter
+                    // You might want to handle this differently, e.g., ignore the duplicate report
+                    continue;
+                }
+                // Add the new reported participant to the list
+                reported_list
+                    .try_push(reported_participant.clone())
+                    .map_err(|_| Error::<T>::InvalidParticipantsCount)?;
+            }
+            // Update the storage with the new list
+            ReportedParticipants::<T>::insert(payload.session_id, who.clone(), reported_list);
+        } else {
+            // No previous reports from this participant, add the new list
+            ReportedParticipants::<T>::insert(
+                payload.session_id,
+                who.clone(),
+                payload.reported_participants.clone(),
             );
-            
-            let participants = active_validators
-                .iter()
-                .filter(|validator| !slashed_validators.contains(validator))
-                .cloned()
-                .collect::<Vec<T::AccountId>>();
-
-            ensure!(
-                participants.len() > 0,
-                Error::<T>::TooFewActiveValidators,
-            );
-
-            // Create new DKG session
-            let session = DKGSession {
-                nft_id,
-                participants: BoundedVec::try_from(participants).map_err(|_| Error::<T>::InvalidParticipantsCount)?,
-                threshold,
-                state: SessionState::DKGCreated,
-                old_participants: None,
-                deadline
-            };
-
-
-            // Generate random session ID
-            let session_id = Self::get_next_session_id();
-
-            // Store the session
-            DkgSessions::<T>::insert(session_id, session);
-
-            Self::deposit_event(Event::DKGSessionCreated(session_id));
-            Ok(())
-        }
-
-        #[pallet::weight(frame_support::weights::Weight::from_parts(10_000, 0))]
-        #[pallet::call_index(1)]
-        pub fn update_validators(
-            origin: OriginFor<T>,
-            payload: UpdateValidatorsPayload<T>,
-            _signature: T::Signature,
-        ) -> DispatchResult {
-            ensure_none(origin)?;
-
-            let new_validators = payload.validators;
-
-            // Assign IDs to any new validators
-            for validator in new_validators.clone() {
-                Self::assign_validator_id(validator)?;
+        }
+        Ok(())
+    }
+
+    /// Report TSS offence and slash validator
+    #[pallet::weight(frame_support::weights::Weight::from_parts(10_000, 0))]
+    #[pallet::call_index(8)]
+    pub fn report_tss_offence(
+        origin: OriginFor<T>,
+        payload: ReportTssOffencePayload<T>,
+        _signature: T::Signature,
+    ) -> DispatchResult {
+        ensure_none(origin)?;
+
+        let who = payload.public().into_account();
+        
+        // Verify the session exists
+        let session = DkgSessions::<T>::get(payload.session_id).ok_or(Error::<T>::DkgSessionNotFound)?;
+        
+        // Ensure the reporter is a participant in the session
+        ensure!(
+            session.participants.contains(&who),
+            Error::<T>::UnauthorizedParticipation
+        );
+        
+        // Store the offence to be processed during on_initialize
+        // PendingTssOffences::<T>::insert(
+        //     payload.session_id, 
+        //     (payload.offence_type.clone(), payload.offenders.clone())
+        // );
+        
+        // Log the pending offence
+        // log::info!(
+        //     "[TSS] Pending offence recorded: {:?} for session {} with {} offenders", 
+        //     payload.offence_type,
+        //     payload.session_id,
+        //     payload.offenders.len()
+        // );
+        
+        Ok(())
+    }
+
+    /// Submit a signed transaction to a specific blockchain network
+    #[pallet::weight(10_000)]
+    #[pallet::call_index(9)]
+    pub fn submit_multi_chain_transaction(
+        origin: OriginFor<T>,
+        chain_id: u32,
+        signed_transaction: Vec<u8>,
+    ) -> DispatchResult {
+        let _who = ensure_signed(origin)?;
+
+        // Validate chain is supported
+        ensure!(
+            Self::is_chain_supported(chain_id),
+            Error::<T>::UnsupportedChain
+        );
+
+        // Submit transaction
+        match Self::submit_multi_chain_transaction_to_chain(chain_id, &signed_transaction) {
+            Ok(response) => {
+                // Store transaction status
+                if let Some(ref tx_hash) = response.tx_hash {
+                    let tx_hash_bytes = tx_hash.as_bytes().to_vec();
+                    let bounded_tx_hash: BoundedVec<u8, crate::types::MaxTxHashSize> = 
+                        tx_hash_bytes.clone().try_into()
+                            .map_err(|_| Error::<T>::InvalidTransactionData)?;
+                    
+                    MultiChainTransactions::<T>::insert(
+                        chain_id,
+                        bounded_tx_hash.clone(),
+                        response.status.clone(),
+                    );
+
+                    // Emit event
+                    Self::deposit_event(Event::MultiChainTransactionSubmitted(
+                        chain_id,
+                        tx_hash_bytes,
+                    ));
+                }
+                Ok(())
             }
-
-            ActiveValidators::<T>::put(BoundedVec::try_from(new_validators.clone()).unwrap());
-
-            Ok(())
-        }
-
-        #[pallet::weight(frame_support::weights::Weight::from_parts(10_000, 0))]
-        #[pallet::call_index(2)]
-        pub fn create_signing_session(
-            _origin: OriginFor<T>,
-            nft_id: NftId,
-            message: BoundedVec<u8, MaxMessageSize>,
-        ) -> DispatchResult {
-            // Find the DKG session with this NFT ID
-            let mut dkg_session_id = None;
-            for (id, session) in DkgSessions::<T>::iter() {
-                if session.nft_id == nft_id {
-                    dkg_session_id = Some(id);
-                    break;
-                }
-            }
-
-            let dkg_session_id = dkg_session_id.ok_or(Error::<T>::DkgSessionNotFound)?;
-
-            // Ensure the DKG session is in the correct state
-            let dkg_session =
-                Self::get_dkg_session(dkg_session_id).ok_or(Error::<T>::DkgSessionNotFound)?;
-            ensure!(
-                dkg_session.state == SessionState::DKGComplete,
-                Error::<T>::DkgSessionNotReady
-            );
-
-            // Create new Signing session
-            let session = SigningSession {
-                dkg_session_id,
-                nft_id,
-                message,
-                aggregated_sig: None,
-                state: SessionState::SigningInProgress,
-            };
-
-            // Generate session ID
-            let session_id = Self::get_next_session_id();
-
-            // Store the session
-            SigningSessions::<T>::insert(session_id, session);
-
-            // Emit event with both session IDs
-            Self::deposit_event(Event::SigningSessionCreated(session_id, dkg_session_id));
-
-            Ok(())
-        }
-
-<<<<<<< HEAD
-        #[pallet::weight(frame_support::weights::Weight::from_parts(10_000, 0))]
-=======
-        #[pallet::weight(10_000)]
-        #[pallet::call_index(7)]
-        pub fn create_signing_session_unsigned(
-            origin: OriginFor<T>,
-            payload: CreateSigningSessionPayload<T>,
-            _signature: T::Signature,
-        ) -> DispatchResult {
-            ensure_none(origin)?;
-
-            // Convert U256 to NftId (BoundedVec<u8, MaxCidSize>)
-            let nft_id_bytes: Vec<u8> = payload.nft_id.0.iter().flat_map(|&x| x.to_le_bytes()).collect();
-            let nft_id = BoundedVec::try_from(nft_id_bytes)
-                .map_err(|_| Error::<T>::DecodingError)?;
-
-            Self::create_signing_session(
-                frame_system::RawOrigin::None.into(),
-                nft_id,
-                payload.message,
-            )
-        }
-
->>>>>>> 9761e98c
-        #[pallet::call_index(3)]
-        pub fn submit_dkg_result(
-            origin: OriginFor<T>,
-            payload: SubmitDKGResultPayload<T>,
-            _signature: T::Signature,
-        ) -> DispatchResult {
-            ensure_none(origin)?;
-
-
-            let who = payload.public().into_account();
-            let session_id = payload.session_id;
-            let aggregated_key = payload.public_key;
-
-
-            let mut session =
-                DkgSessions::<T>::get(session_id).ok_or(Error::<T>::DkgSessionNotFound)?;
-
-            ensure!(
-                session.state <= SessionState::DKGInProgress,
-                Error::<T>::InvalidSessionState
-            );
-
-            // Get the NFT ID from the session
-            let nft_id = session.nft_id.clone();
-
-            // Check if the validator was involved in the DKG session
-            let validator_id = ValidatorIds::<T>::get(who.clone()).ok_or(Error::<T>::UnauthorizedParticipation)?;
-            ensure!(
-                session.participants.contains(&who),
-                Error::<T>::UnauthorizedParticipation
-            );
-
-            // Add the vote to the proposed public keys
-            ProposedPublicKeys::<T>::insert(nft_id.clone(), validator_id, aggregated_key.clone());
-
-            let threshold = T::MinimumValidatorThreshold::get(); // percentage of validators needed to sign
-
-            // Check if the number of votes meets the threshold
-            let mut votes = 0;
-            
-            for (_validator_id, key) in ProposedPublicKeys::<T>::iter_prefix(nft_id) {
-                if key == aggregated_key {
-                    votes += 1;
-                }
-            }
-
-            let total_validators = session.participants.len() as u32;
-            let required_votes = (total_validators * threshold) / 100;
-
-            if votes >= required_votes {
-                // If the threshold is met, finalize the DKG session
-                session.state = SessionState::DKGComplete;
-                DkgSessions::<T>::insert(session_id, session);
-
-                // Store the aggregated public key
-                AggregatedPublicKeys::<T>::insert(session_id, aggregated_key.clone());
-
-                // Emit event
-                Self::deposit_event(Event::DKGCompleted(session_id, aggregated_key));
-            }
-            Ok(())
-        }
-
-        #[pallet::weight(frame_support::weights::Weight::from_parts(10_000, 0))]
-        #[pallet::call_index(4)]
-        pub fn submit_aggregated_signature(
-            origin: OriginFor<T>,
-            session_id: SessionId,
-            signature: Signature,
-        ) -> DispatchResult {
-            let _who = ensure_signed(origin)?; // Could add participant check
-
-            let mut session =
-                SigningSessions::<T>::get(session_id).ok_or(Error::<T>::SigningSessionNotFound)?;
-
-            ensure!(
-                session.state == SessionState::SigningInProgress,
-                Error::<T>::InvalidSessionState
-            );
-
-            // Verify signature against stored message and TSS key
-            let public_key = TSSKey::<T>::get();
-            ensure!(
-                verify_signature::<T>(&public_key, &session.message, &signature),
-                Error::<T>::InvalidSignature
-            );
-
-            session.aggregated_sig = Some(signature.clone());
-            session.state = SessionState::SigningComplete;
-            SigningSessions::<T>::insert(session_id, session);
-
-            Self::deposit_event(Event::SigningCompleted(session_id, signature));
-            Ok(())
-        }
-
-        #[pallet::weight(frame_support::weights::Weight::from_parts(10_000, 0))]
-        #[pallet::call_index(5)]
-        pub fn create_reshare_dkg_session(
-            origin: OriginFor<T>,
-            nft_id: NftId,
-            threshold: u32,
-            old_participants: BoundedVec<T::AccountId, <T as Config>::MaxNumberOfShares>,
-        ) -> DispatchResult {
-            let _who = ensure_signed(origin)?;
-
-            ensure!(threshold > 0, Error::<T>::InvalidThreshold);
-
-            // threshold needs to be an integer value between 50 and 100%
-            ensure!(threshold <= 100, Error::<T>::InvalidThreshold);
-            ensure!(threshold >= 50, Error::<T>::InvalidThreshold);
-
-            // Create new reshare DKG session
-            let session = DKGSession {
-                nft_id,
-                participants: BoundedVec::try_from(
-                    pallet_staking::Validators::<T>::iter()
-                        .map(|(account_id, _)| account_id)
-                        .collect::<Vec<T::AccountId>>(),
-                )
-                .unwrap(),
-                threshold,
-                state: SessionState::DKGCreated,
-                old_participants: Some(old_participants),
-                deadline: frame_system::Pallet::<T>::block_number() + 100u32.into(),
-            };
-
-            // Generate random session ID
-            let session_id = Self::get_next_session_id();
-
-            // Store the session
-            DkgSessions::<T>::insert(session_id, session);
-            Self::deposit_event(Event::DKGReshareSessionCreated(session_id));
-            Ok(())
-        }
-
-        #[pallet::weight(frame_support::weights::Weight::from_parts(10_000, 0))]
-        #[pallet::call_index(6)]
-        pub fn report_participant(
-            origin: OriginFor<T>,
-            payload: ReportParticipantsPayload<T>,
-            _signature: T::Signature,
-        ) -> DispatchResult {
-            let _ = ensure_none(origin)?;
-
-            let who = payload.public().into_account();
-
-            // Check if the session exists
-            let _session =
-                DkgSessions::<T>::get(payload.session_id).ok_or(Error::<T>::DkgSessionNotFound)?;
-
-            // Check if the participant has already reported for this session
-            if let Some(mut reported_list) =
-                ReportedParticipants::<T>::get(payload.session_id, who.clone())
-            {
-                // Check if any of the reported participants are already in the list
-                for reported_participant in payload.reported_participants.iter() {
-                    if reported_list.contains(reported_participant) {
-                        // Participant has already been reported by this reporter
-                        // You might want to handle this differently, e.g., ignore the duplicate report
-                        continue;
-                    }
-                    // Add the new reported participant to the list
-                    reported_list
-                        .try_push(reported_participant.clone())
-                        .map_err(|_| Error::<T>::InvalidParticipantsCount)?;
-                }
-                // Update the storage with the new list
-                ReportedParticipants::<T>::insert(payload.session_id, who.clone(), reported_list);
-            } else {
-                // No previous reports from this participant, add the new list
-                ReportedParticipants::<T>::insert(
-                    payload.session_id,
-                    who.clone(),
-                    payload.reported_participants.clone(),
-                );
-            }
-            Ok(())
-        }
-<<<<<<< HEAD
-
-        /// Report TSS offence and slash validator
-        #[pallet::weight(frame_support::weights::Weight::from_parts(10_000, 0))]
-        #[pallet::call_index(7)]
-        pub fn report_tss_offence(
-            origin: OriginFor<T>,
-            payload: ReportTssOffencePayload<T>,
-            _signature: T::Signature,
-        ) -> DispatchResult {
-            ensure_none(origin)?;
-
-            let who = payload.public().into_account();
-            
-            // Verify the session exists
-            let session = DkgSessions::<T>::get(payload.session_id).ok_or(Error::<T>::DkgSessionNotFound)?;
-            
-            // Ensure the reporter is a participant in the session
-            ensure!(
-                session.participants.contains(&who),
-                Error::<T>::UnauthorizedParticipation
-            );
-            
-            // Store the offence to be processed during on_initialize
-            // PendingTssOffences::<T>::insert(
-            //     payload.session_id, 
-            //     (payload.offence_type.clone(), payload.offenders.clone())
-            // );
-            
-            // Log the pending offence
-            // log::info!(
-            //     "[TSS] Pending offence recorded: {:?} for session {} with {} offenders", 
-            //     payload.offence_type,
-            //     payload.session_id,
-            //     payload.offenders.len()
-            // );
-            
-            Ok(())
-        }
-    }
-    fn verify_signature<T: Config>(key: &PublicKey, message: &[u8], sig: &Signature) -> bool {
-        T::SignatureVerifier::verify(key, message, sig)
-    }
-=======
->>>>>>> 9761e98c
-
-        /// Submit a signed transaction to a specific blockchain network
-        #[pallet::weight(10_000)]
-        #[pallet::call_index(8)]
-        pub fn submit_multi_chain_transaction(
-            origin: OriginFor<T>,
-            chain_id: u32,
-            signed_transaction: Vec<u8>,
-        ) -> DispatchResult {
-            let _who = ensure_signed(origin)?;
-
-            // Validate chain is supported
-            ensure!(
-                Self::is_chain_supported(chain_id),
-                Error::<T>::UnsupportedChain
-            );
-
-            // Submit transaction
-            match Self::submit_multi_chain_transaction_to_chain(chain_id, &signed_transaction) {
-                Ok(response) => {
-                    // Store transaction status
-                    if let Some(ref tx_hash) = response.tx_hash {
-                        let tx_hash_bytes = tx_hash.as_bytes().to_vec();
-                        let bounded_tx_hash: BoundedVec<u8, crate::types::MaxTxHashSize> = 
-                            tx_hash_bytes.clone().try_into()
-                                .map_err(|_| Error::<T>::InvalidTransactionData)?;
-                        
-                        MultiChainTransactions::<T>::insert(
-                            chain_id,
-                            bounded_tx_hash.clone(),
-                            response.status.clone(),
-                        );
-
-                        // Emit event
-                        Self::deposit_event(Event::MultiChainTransactionSubmitted(
-                            chain_id,
-                            tx_hash_bytes,
-                        ));
-                    }
-                    Ok(())
-                }
-                Err(_) => Err(Error::<T>::TransactionSubmissionFailed.into()),
-            }
-        }
-
-        /// Update the configuration for a supported blockchain network
-        #[pallet::weight(10_000)]
-        #[pallet::call_index(9)]
-        pub fn update_chain_config(
-            origin: OriginFor<T>,
-            chain_id: u32,
-            name: Vec<u8>,
-            rpc_url: Vec<u8>,
-            is_testnet: bool,
-        ) -> DispatchResult {
-            let _who = ensure_signed(origin)?;
-
-            // Basic validation
-            ensure!(!name.is_empty(), Error::<T>::InvalidChainConfig);
-            ensure!(!rpc_url.is_empty(), Error::<T>::InvalidChainConfig);
-
-            // Convert to BoundedVec
-            let bounded_name: BoundedVec<u8, crate::types::MaxChainNameSize> = 
-                name.try_into().map_err(|_| Error::<T>::InvalidChainConfig)?;
-            let bounded_rpc_url: BoundedVec<u8, crate::types::MaxRpcUrlSize> = 
-                rpc_url.try_into().map_err(|_| Error::<T>::InvalidChainConfig)?;
-
-            // Store chain configuration
-            ChainConfigs::<T>::insert(chain_id, (bounded_name, bounded_rpc_url, is_testnet));
-
-            // Emit event
-            Self::deposit_event(Event::ChainConfigurationUpdated(chain_id));
-
-            Ok(())
-        }
-
-        /// Get the current nonce for an agent on a specific chain
-        #[pallet::weight(10_000)]
-        #[pallet::call_index(10)]
-        pub fn get_agent_nonce(
-            origin: OriginFor<T>,
-            nft_id: NftId,
-            chain_id: u32,
-        ) -> DispatchResult {
-            let _who = ensure_signed(origin)?;
-
-            // Validate chain is supported
-            ensure!(
-                Self::is_chain_supported(chain_id),
-                Error::<T>::UnsupportedChain
-            );
-
-            let _current_nonce = AgentNonces::<T>::get(&nft_id, chain_id);
-            
-            // In a real implementation, this would return the nonce
-            // For now, we just validate the request
-            Ok(())
-        }
-
-        /// Increment the nonce for an agent on a specific chain
-        #[pallet::weight(10_000)]
-        #[pallet::call_index(11)]
-        pub fn increment_agent_nonce(
-            origin: OriginFor<T>,
-            nft_id: NftId,
-            chain_id: u32,
-        ) -> DispatchResult {
-            let _who = ensure_signed(origin)?;
-
-            // Validate chain is supported
-            ensure!(
-                Self::is_chain_supported(chain_id),
-                Error::<T>::UnsupportedChain
-            );
-
-            // Increment nonce
-            AgentNonces::<T>::mutate(&nft_id, chain_id, |nonce| *nonce += 1);
-
-            Ok(())
-        }
+            Err(_) => Err(Error::<T>::TransactionSubmissionFailed.into()),
+        }
+    }
+
+    /// Update the configuration for a supported blockchain network
+    #[pallet::weight(10_000)]
+    #[pallet::call_index(10)]
+    pub fn update_chain_config(
+        origin: OriginFor<T>,
+        chain_id: u32,
+        name: Vec<u8>,
+        rpc_url: Vec<u8>,
+        is_testnet: bool,
+    ) -> DispatchResult {
+        let _who = ensure_signed(origin)?;
+
+        // Basic validation
+        ensure!(!name.is_empty(), Error::<T>::InvalidChainConfig);
+        ensure!(!rpc_url.is_empty(), Error::<T>::InvalidChainConfig);
+
+        // Convert to BoundedVec
+        let bounded_name: BoundedVec<u8, crate::types::MaxChainNameSize> = 
+            name.try_into().map_err(|_| Error::<T>::InvalidChainConfig)?;
+        let bounded_rpc_url: BoundedVec<u8, crate::types::MaxRpcUrlSize> = 
+            rpc_url.try_into().map_err(|_| Error::<T>::InvalidChainConfig)?;
+
+        // Store chain configuration
+        ChainConfigs::<T>::insert(chain_id, (bounded_name, bounded_rpc_url, is_testnet));
+
+        // Emit event
+        Self::deposit_event(Event::ChainConfigurationUpdated(chain_id));
+
+        Ok(())
+    }
+
+    /// Get the current nonce for an agent on a specific chain
+    #[pallet::weight(10_000)]
+    #[pallet::call_index(11)]
+    pub fn get_agent_nonce(
+        origin: OriginFor<T>,
+        nft_id: NftId,
+        chain_id: u32,
+    ) -> DispatchResult {
+        let _who = ensure_signed(origin)?;
+
+        // Validate chain is supported
+        ensure!(
+            Self::is_chain_supported(chain_id),
+            Error::<T>::UnsupportedChain
+        );
+
+        let _current_nonce = AgentNonces::<T>::get(&nft_id, chain_id);
+        
+        // In a real implementation, this would return the nonce
+        // For now, we just validate the request
+        Ok(())
+    }
+
+    /// Increment the nonce for an agent on a specific chain
+    #[pallet::weight(10_000)]
+    #[pallet::call_index(12)]
+    pub fn increment_agent_nonce(
+        origin: OriginFor<T>,
+        nft_id: NftId,
+        chain_id: u32,
+    ) -> DispatchResult {
+        let _who = ensure_signed(origin)?;
+
+        // Validate chain is supported
+        ensure!(
+            Self::is_chain_supported(chain_id),
+            Error::<T>::UnsupportedChain
+        );
+
+        // Increment nonce
+        AgentNonces::<T>::mutate(&nft_id, chain_id, |nonce| *nonce += 1);
+
+        Ok(())
+    }
     }
 
 
@@ -1080,567 +967,342 @@
 
     #[pallet::validate_unsigned]
     impl<T: Config> ValidateUnsigned for Pallet<T> {
-        type Call = Call<T>;
-
-        fn validate_unsigned(_source: TransactionSource, call: &Self::Call) -> TransactionValidity {
-            match call {
-                // Handle inherent extrinsics
-                Call::update_validators { .. } => {
-                    return ValidTransaction::with_tag_prefix("TssPallet")
-                        .priority(TransactionPriority::MAX)
-                        .and_provides(call.encode())
-                        .longevity(64)
-                        .propagate(true)
-                        .build();
+    type Call = Call<T>;
+
+    fn validate_unsigned(_source: TransactionSource, call: &Self::Call) -> TransactionValidity {
+        match call {
+            // Handle inherent extrinsics
+            Call::update_validators { .. } => {
+                return ValidTransaction::with_tag_prefix("TssPallet")
+                    .priority(TransactionPriority::MAX)
+                    .and_provides(call.encode())
+                    .longevity(64)
+                    .propagate(true)
+                    .build();
+            }
+            Call::report_participant { .. } => {
+                return ValidTransaction::with_tag_prefix("TssPallet")
+                    .priority(TransactionPriority::MAX)
+                    .and_provides(call.encode())
+                    .longevity(64)
+                    .propagate(true)
+                    .build();
+            }
+            Call::report_tss_offence { .. } => {
+                return ValidTransaction::with_tag_prefix("TssPallet")
+                    .priority(TransactionPriority::MAX)
+                    .and_provides(call.encode())
+                    .longevity(64)
+                    .propagate(true)
+                    .build();
+            }
+            Call::create_signing_session_unsigned { .. } => {
+                return ValidTransaction::with_tag_prefix("TssPallet")
+                    .priority(TransactionPriority::MAX)
+                    .and_provides(call.encode())
+                    .longevity(64)
+                    .propagate(true)
+                    .build();
+            }
+
+            // Reject all other unsigned calls
+            _ => {
+                return InvalidTransaction::Call.into();
+            }
+        }
+    }
+    }
+
+    #[pallet::hooks]
+    impl<T: Config> Hooks<BlockNumberFor<T>> for Pallet<T> {
+    fn offchain_worker(n: BlockNumberFor<T>) {
+        // Check for new validators every 10 blocks
+        if n % 10u32.into() != 0u32.into() {
+            return;
+        }
+
+        // Get current validators from session pallet
+        let current_validators = pallet_session::Validators::<T>::get();
+        // Check if there are any new validators that need IDs
+        let mut new_validators = Vec::new();
+        for validator in current_validators.iter() {
+            if !ValidatorIds::<T>::contains_key(validator) {
+                new_validators.push(validator.clone());
+            }
+        }
+
+        if !new_validators.is_empty() {
+            let signer = Signer::<T, <T as pallet::Config>::AuthorityId>::all_accounts();
+
+            if !signer.can_sign() {
+                log::error!("TSS: No accounts available to sign update_validators");
+                return;
+            }
+
+            // Include both existing and new validators in the update
+            let all_validators = current_validators;
+
+            // Send unsigned transaction with signed payload
+            let _ = signer.send_unsigned_transaction(
+                |acct| UpdateValidatorsPayload::<T> {
+                    validators: all_validators.clone(),
+                    public: acct.public.clone(),
+                },
+                |payload, signature| Call::update_validators { payload, signature },
+            );
+
+
+
+            // Process OPOC requests
+            match Self::process_opoc_requests() {
+                Ok((requests, _last_request_id)) => {
+                    // loop the requests and invoke a transaction for each. THe function to call is create_signing_session
+                    for (request_id, request) in requests {
+                        let signer = Signer::<T, <T as pallet::Config>::AuthorityId>::all_accounts();
+                        if !signer.can_sign() {
+                            log::error!("TSS: No accounts available to sign create_signing_session");
+                            return; 
+                        }
+
+                        // Convert Vec<u8> to BoundedVec<u8, MaxMessageSize>
+                        let message = match BoundedVec::try_from(request.1) {
+                            Ok(msg) => msg,
+                            Err(_) => {
+                                log::error!("TSS: Failed to convert message to BoundedVec");
+                                continue;
+                            }
+                        };
+
+                        let _ = signer.send_unsigned_transaction(
+                            |acct| CreateSigningSessionPayload::<T> {
+                                nft_id: request_id,
+                                message: message.clone(),
+                                public: acct.public.clone(),
+                            },
+                            |payload, signature| Call::create_signing_session_unsigned { payload, signature },
+                        );
+
+                    }
                 }
-                Call::report_participant { .. } => {
-                    return ValidTransaction::with_tag_prefix("TssPallet")
-                        .priority(TransactionPriority::MAX)
-                        .and_provides(call.encode())
-                        .longevity(64)
-                        .propagate(true)
-                        .build();
-                }
-<<<<<<< HEAD
-                Call::report_tss_offence { .. } => {
-=======
-                Call::create_signing_session_unsigned { .. } => {
->>>>>>> 9761e98c
-                    return ValidTransaction::with_tag_prefix("TssPallet")
-                        .priority(TransactionPriority::MAX)
-                        .and_provides(call.encode())
-                        .longevity(64)
-                        .propagate(true)
-                        .build();
-                }
-
-                // Reject all other unsigned calls
-                _ => {
-                    return InvalidTransaction::Call.into();
+                Err(e) => {
+                    log::error!("TSS: Failed to process OPOC requests: {:?}", e);
                 }
             }
-        }
-    }
-
-    #[pallet::hooks]
-    impl<T: Config> Hooks<BlockNumberFor<T>> for Pallet<T> {
-        fn offchain_worker(n: BlockNumberFor<T>) {
-            // Check for new validators every 10 blocks
-            if n % 10u32.into() != 0u32.into() {
-                return;
+        
+
+        }
+
+        // Rest of your existing offchain worker logic
+        let stored_validators = ActiveValidators::<T>::get();
+        if stored_validators.len() > 0 {
+            return;
+        }
+    }
+
+    // Add on_initialize hook to handle validator initialization
+    fn on_initialize(n: BlockNumberFor<T>) -> frame_support::weights::Weight {
+        // Check if validator IDs have been initialized
+        if NextValidatorId::<T>::get() == 0 {
+            // Initialize with ID 1
+            NextValidatorId::<T>::put(1);
+        }
+
+        // Check expired sessions 
+        Pallet::<T>::check_expired_sessions(n).ok();
+
+        // Process any pending TSS offences
+        Pallet::<T>::process_pending_tss_offences().ok();
+
+        // Report count reset
+        let previous_era = Pallet::<T>::previous_era();
+        let current_era = Pallet::<T>::get_current_era().unwrap_or(0);
+
+
+        // Check if the current era is different from the previous one
+        if current_era != previous_era {
+            // Reset report counts for all validators at the end of an era
+            Pallet::<T>::reset_validator_report_counts().ok();
+            
+            // Handle validator changes at era end
+            Pallet::<T>::handle_era_transition(current_era).ok();
+            
+            // Update the previous era to the current one
+            PreviousEra::<T>::put(current_era);
+        }
+        
+        // Return weight for this operation
+        // We add additional weight for processing pending offences
+        let pending_offences_count = PendingTssOffences::<T>::iter().count() as u64;
+        let base_weight = T::DbWeight::get().reads(3) + T::DbWeight::get().writes(2);
+        
+        // Add additional weight per pending offence (1 read + 1 write per offence)
+        if pending_offences_count > 0 {
+            base_weight.saturating_add(
+                T::DbWeight::get().reads(pending_offences_count) 
+                .saturating_add(T::DbWeight::get().writes(pending_offences_count))
+            )
+        } else {
+            base_weight
+        }
+    }
+    }
+}
+
+impl<T: Config> Pallet<T> {
+    /// Multi-chain transaction submission function
+    /// Submits a signed transaction to the specified blockchain network via Ankr RPC
+    pub fn submit_multi_chain_transaction_to_chain(
+        chain_id: u32,
+        signed_transaction: &[u8],
+    ) -> Result<crate::types::RpcResponse, &'static str> {
+        use crate::fsa::submit_transaction_to_chain;
+        
+        log::info!("Submitting multi-chain transaction to chain ID: {}", chain_id);
+        
+        submit_transaction_to_chain(chain_id, signed_transaction)
+            .map_err(|e| {
+                log::error!("Failed to submit transaction: {:?}", e);
+                "Failed to submit multi-chain transaction"
+            })
+    }
+
+    /// Check the status of a transaction on a specific blockchain
+    pub fn check_multi_chain_transaction_status_on_chain(
+        chain_id: u32,
+        tx_hash: &str,
+    ) -> Result<crate::types::RpcResponse, &'static str> {
+        use crate::fsa::check_transaction_status;
+        
+        log::info!("Checking transaction status for hash: {} on chain ID: {}", tx_hash, chain_id);
+        
+        check_transaction_status(chain_id, tx_hash)
+            .map_err(|e| {
+                log::error!("Failed to check transaction status: {:?}", e);
+                "Failed to check transaction status"
+            })
+    }
+
+    /// Get supported chain configurations
+    pub fn get_supported_chains() -> Vec<(u32, &'static str)> {
+        use crate::multichain::SupportedChain;
+        
+        vec![
+            (SupportedChain::Ethereum.get_chain_id(), "Ethereum"),
+            (SupportedChain::BinanceSmartChain.get_chain_id(), "Binance Smart Chain"),
+            (SupportedChain::Polygon.get_chain_id(), "Polygon"),
+            (SupportedChain::Avalanche.get_chain_id(), "Avalanche"),
+            (SupportedChain::Arbitrum.get_chain_id(), "Arbitrum"),
+            (SupportedChain::Optimism.get_chain_id(), "Optimism"),
+            (SupportedChain::Fantom.get_chain_id(), "Fantom"),
+        ]
+    }
+
+    /// Report TSS offence from client (used by runtime)
+    pub fn report_tss_offence_from_client(
+        session_id: SessionId,
+        offence_type: TssOffenceType,
+        offenders: Vec<[u8; 32]>,
+    ) -> DispatchResult {
+        log::info!("[TSS] Reporting offence from client: {:?} for session {} with {} offenders", 
+            offence_type, session_id, offenders.len());
+
+        let offenders_count = offenders.len() as u32;
+
+        // Convert Vec<[u8; 32]> to Vec<T::AccountId>
+        let account_offenders: Vec<T::AccountId> = offenders
+            .into_iter()
+            .map(|bytes| {
+                use sp_core::crypto::AccountId32;
+                // Convert [u8; 32] to AccountId32 and then to T::AccountId
+                let account_id32 = AccountId32::from(bytes);
+                T::AccountId::decode(&mut &account_id32.encode()[..]).unwrap_or_else(|_| {
+                    // If decoding fails, create a placeholder AccountId
+                    T::AccountId::decode(&mut &[0u8; 32][..]).unwrap()
+                })
+            })
+            .collect();
+
+        // Convert Vec to BoundedVec
+        let bounded_offenders: BoundedVec<T::AccountId, T::MaxNumberOfShares> = account_offenders
+            .try_into()
+            .map_err(|_| Error::<T>::InvalidParticipantsCount)?;
+
+        // Store the offence for processing
+        PendingTssOffences::<T>::insert(session_id, (offence_type.clone(), bounded_offenders));
+
+        // Emit event
+        Self::deposit_event(Event::OffenceReported(
+            offence_type,
+            session_id,
+            offenders_count,
+        ));
+
+        Ok(())
+    }
+
+    /// Validate if a chain ID is supported
+    pub fn is_chain_supported(chain_id: u32) -> bool {
+        use crate::multichain::MultiChainRpcClient;
+        
+        MultiChainRpcClient::get_chain_config(chain_id).is_ok()
+    }
+
+    /// Build a transaction for a specific chain
+    pub fn build_chain_transaction(
+        chain_id: u32,
+        to: &str,
+        value: u64,
+        data: &[u8],
+        gas_limit: u64,
+        gas_price: u64,
+        nonce: u64,
+    ) -> Result<Vec<u8>, &'static str> {
+        use crate::multichain::TransactionBuilder;
+        
+        // Validate chain is supported
+        if !Self::is_chain_supported(chain_id) {
+            return Err("Unsupported chain ID");
+        }
+
+        log::info!("Building transaction for chain ID: {}", chain_id);
+        
+        // For now, we support Ethereum-compatible chains
+        match chain_id {
+            1 | 56 | 137 | 43114 | 42161 | 10 | 250 => {
+                Ok(TransactionBuilder::build_ethereum_transaction(
+                    to, value, data, gas_limit, gas_price, nonce, chain_id
+                ))
             }
-
-            // Get current validators from session pallet
-            let current_validators = pallet_session::Validators::<T>::get();
-            // Check if there are any new validators that need IDs
-            let mut new_validators = Vec::new();
-            for validator in current_validators.iter() {
-                if !ValidatorIds::<T>::contains_key(validator) {
-                    new_validators.push(validator.clone());
-                }
-            }
-
-            if !new_validators.is_empty() {
-                let signer = Signer::<T, <T as pallet::Config>::AuthorityId>::all_accounts();
-
-                if !signer.can_sign() {
-                    log::error!("TSS: No accounts available to sign update_validators");
-                    return;
-                }
-
-                // Include both existing and new validators in the update
-                let all_validators = current_validators;
-
-                // Send unsigned transaction with signed payload
-                let _ = signer.send_unsigned_transaction(
-                    |acct| UpdateValidatorsPayload::<T> {
-                        validators: all_validators.clone(),
-                        public: acct.public.clone(),
-                    },
-                    |payload, signature| Call::update_validators { payload, signature },
-                );
-
-
-
-                // Process OPOC requests
-                match Self::process_opoc_requests() {
-                    Ok((requests, _last_request_id)) => {
-                        // loop the requests and invoke a transaction for each. THe function to call is create_signing_session
-                        for (request_id, request) in requests {
-                            let signer = Signer::<T, <T as pallet::Config>::AuthorityId>::all_accounts();
-                            if !signer.can_sign() {
-                                log::error!("TSS: No accounts available to sign create_signing_session");
-                                return; 
-                            }
-
-                            // Convert Vec<u8> to BoundedVec<u8, MaxMessageSize>
-                            let message = match BoundedVec::try_from(request.1) {
-                                Ok(msg) => msg,
-                                Err(_) => {
-                                    log::error!("TSS: Failed to convert message to BoundedVec");
-                                    continue;
-                                }
-                            };
-
-                            let _ = signer.send_unsigned_transaction(
-                                |acct| CreateSigningSessionPayload::<T> {
-                                    nft_id: request_id,
-                                    message: message.clone(),
-                                    public: acct.public.clone(),
-                                },
-                                |payload, signature| Call::create_signing_session_unsigned { payload, signature },
-                            );
-
-                        }
-                    }
-                    Err(e) => {
-                        log::error!("TSS: Failed to process OPOC requests: {:?}", e);
-                    }
-                }
+            _ => Err("Chain not supported for transaction building"),
+        }
+    }
+
+    /// Process any pending TSS offences stored in the PendingTssOffences storage
+    pub fn process_pending_tss_offences() -> DispatchResult {
+        let offences: Vec<(SessionId, (TssOffenceType, BoundedVec<T::AccountId, T::MaxNumberOfShares>))> = 
+            PendingTssOffences::<T>::iter().collect();
+        
+        if offences.is_empty() {
+            return Ok(());
+        }
+        
+        log::info!("[TSS] Processing {} pending offences", offences.len());
+        
+        for (session_id, (offence_type, offenders)) in offences {
+            // For now, just log the offence - the actual processing can be implemented later
+            log::info!("[TSS] Processing offence {:?} for session {} with {} offenders", 
+                offence_type, session_id, offenders.len());
             
-
-            }
-
-            // Rest of your existing offchain worker logic
-            let stored_validators = ActiveValidators::<T>::get();
-            if stored_validators.len() > 0 {
-                return;
-            }
-        }
-
-        // Add on_initialize hook to handle validator initialization
-        fn on_initialize(n: BlockNumberFor<T>) -> frame_support::weights::Weight {
-            // Check if validator IDs have been initialized
-            if NextValidatorId::<T>::get() == 0 {
-                // Initialize with ID 1
-                NextValidatorId::<T>::put(1);
-            }
-
-            // Check expired sessions 
-            Pallet::<T>::check_expired_sessions(n).ok();
-
-            // Process any pending TSS offences
-            Pallet::<T>::process_pending_tss_offences().ok();
-
-            // Report count reset
-            let previous_era = Pallet::<T>::previous_era();
-            let current_era = Pallet::<T>::get_current_era().unwrap_or(0);
-
-
-            // Check if the current era is different from the previous one
-            if current_era != previous_era {
-                // Reset report counts for all validators at the end of an era
-                Pallet::<T>::reset_validator_report_counts().ok();
-                
-                // Handle validator changes at era end
-                Pallet::<T>::handle_era_transition(current_era).ok();
-                
-                // Update the previous era to the current one
-                PreviousEra::<T>::put(current_era);
-            }
-<<<<<<< HEAD
-            
-            // Return weight for this operation
-            // We add additional weight for processing pending offences
-            let pending_offences_count = PendingTssOffences::<T>::iter().count() as u64;
-            let base_weight = T::DbWeight::get().reads(3) + T::DbWeight::get().writes(2);
-            
-            // Add additional weight per pending offence (1 read + 1 write per offence)
-            if pending_offences_count > 0 {
-                base_weight.saturating_add(
-                    T::DbWeight::get().reads(pending_offences_count) 
-                    .saturating_add(T::DbWeight::get().writes(pending_offences_count))
-                )
-            } else {
-                base_weight
-            }
-=======
-
-            // Return weight for this operation (including potential DKG regeneration)
-            T::DbWeight::get().reads(3) + T::DbWeight::get().writes(3)
->>>>>>> 9761e98c
-        }
-    }
-
-    impl<T: Config> Pallet<T> {
-
-<<<<<<< HEAD
-        pub fn check_expired_sessions(n: BlockNumberFor<T>) -> DispatchResult {
-            // Fetch all the sessions in progress and verify if they are still valid or deadline has passed
-            let mut sessions_to_remove = Vec::new();
-            for (session_id, session) in DkgSessions::<T>::iter() {
-                // Check if the session is in progress and if the deadline has passed
-                if session.state <= SessionState::DKGInProgress {
-                    let deadline = session.deadline;
-                    if n >= deadline {
-                        sessions_to_remove.push(session_id);
-                    }
-                }
-            }
-            
-            for session_id in sessions_to_remove {
-                Pallet::<T>::update_report_count(session_id).ok();
-                Pallet::<T>::deposit_event(Event::DKGFailed(session_id));
-                DkgSessions::<T>::remove(session_id);
-            }
-
-            Ok(())
-        }
-        pub fn update_report_count(session_id: SessionId) -> DispatchResult {
-            // Get the session
-            let session =
-                DkgSessions::<T>::get(session_id).ok_or(Error::<T>::DkgSessionNotFound)?;
-
-            // First set the session state to DKGFailed
-            DkgSessions::<T>::mutate(session_id, |session| {
-                if let Some(s) = session {
-                    s.state = SessionState::DKGFailed;
-                }
-            });
-
-            // Get the total number of participants in the session
-            let total_participants = session.participants.len();
-            let mut offenders_to_slash = Vec::new();
-
-            // Iterate over all reported participants for this session
-            for (_reporter, reported_list) in ReportedParticipants::<T>::iter_prefix(session_id) {
-                // Iterate over each reported participant
-                for reported_participant in reported_list.iter() {
-                    // Count how many times this participant has been reported
-                    let mut report_count = 0;
-                    for (_, inner_reported_list) in
-                        ReportedParticipants::<T>::iter_prefix(session_id)
-                    {
-                        if inner_reported_list.contains(reported_participant) {
-                            report_count += 1;
-                        }
-                    }
-
-                    // Calculate the threshold for reporting (2/3 of total participants)
-                    let reporting_threshold = (total_participants * 2) / 3;
-
-                    // Check if the participant has been reported by more than 2/3 of the participants
-                    if report_count == reporting_threshold {
-                        // Increment the report count for this participant
-                        let current_count = ParticipantReportCount::<T>::get(reported_participant);
-                        ParticipantReportCount::<T>::insert(
-                            reported_participant,
-                            current_count + 1,
-                        );
-
-                        // Add to offenders list for slashing
-                        offenders_to_slash.push(reported_participant.clone());
-                    }
-                }
-            }
-
-            // Report offenders to staking system for slashing
-            if !offenders_to_slash.is_empty() {
-                Self::report_offenders_for_slashing(
-                    session_id,
-                    TssOffenceType::DkgNonParticipation,
-                    offenders_to_slash,
-                )?;
-            }
-
-            Ok(())
-        }
-
-        pub fn initialize_validator_ids() -> DispatchResult {
-            // Get all validators from pallet_staking
-            let validators: Vec<T::AccountId> = ActiveValidators::<T>::get().to_vec();
-
-            let mut next_id = NextValidatorId::<T>::get();
-=======
->>>>>>> 9761e98c
-
-
-
-
-
-
-
-
-
-
-
-<<<<<<< HEAD
-        /// Reset report counts for all validators at the end of an era
-        pub fn reset_validator_report_counts() -> DispatchResult {
-            log::info!("[TSS] Resetting validator report counts at era end");
-            
-            // Get all validators with report counts
-            let reported_validators: Vec<(T::AccountId, u32)> = ParticipantReportCount::<T>::iter()
-                .filter(|(_, count)| *count > 0)
-                .collect();
-            
-            // Log detailed information about validators being reset
-            if !reported_validators.is_empty() {
-                log::info!(
-                    "[TSS] Resetting report counts for {} validators",
-                    reported_validators.len()
-                );
-                
-                for (validator, count) in reported_validators.iter() {
-                    log::info!(
-                        "[TSS] Resetting validator {:?} with report count {}",
-                        validator,
-                        count
-                    );
-                    ParticipantReportCount::<T>::insert(validator, 0);
-                }
-            } else {
-                log::info!("[TSS] No validators with positive report counts to reset");
-            }
-            
-            Ok(())
-        }
-
-        pub fn report_participants(id: SessionId, reported_participants: Vec<[u8; 32]>) {
-            log::info!(
-                "[TSS] Reporting participants... {:?}",
-                reported_participants
-            );
-            // Create a transaction to submit
-            let signer = Signer::<T, <T as pallet::Config>::AuthorityId>::all_accounts();
-
-            if !signer.can_sign() {
-                log::error!("TSS: No accounts available to sign report_participant");
-                return;
-            }
-            let reported_participants_bounded = BoundedVec::try_from(
-                reported_participants
-                    .iter()
-                    .map(|x| T::AccountId::decode(&mut &x[..]).unwrap())
-                    .collect::<Vec<T::AccountId>>(),
-            )
-            .unwrap();
-            log::info!("[TSS] Sending.... {:?}", reported_participants_bounded);
-
-            // Send unsigned transaction with signed payload
-            let _ = signer.send_unsigned_transaction(
-                |acct| ReportParticipantsPayload::<T> {
-                    session_id: id,
-                    reported_participants: reported_participants_bounded.clone(),
-                    public: acct.public.clone(),
-                },
-                |payload, signature| Call::report_participant { payload, signature },
-            );
-            log::info!("[TSS] Reported participants");
-        }
-
-        /// Report TSS offence from client side
-        pub fn report_tss_offence_from_client(
-            session_id: SessionId,
-            offence_type: TssOffenceType,
-            offenders_account_ids: Vec<[u8; 32]>,
-        ) -> DispatchResult {
-            // Verify the session exists
-            let session = DkgSessions::<T>::get(session_id).ok_or(Error::<T>::DkgSessionNotFound)?;
-            
-            if offenders_account_ids.is_empty() {
-                log::warn!("[TSS] No valid offenders found for session {}", session_id);
-                return Ok(());
-            }
-
-            // Create a transaction to submit
-            let signer = Signer::<T, <T as pallet::Config>::AuthorityId>::all_accounts();
-
-            if !signer.can_sign() {
-                log::error!("TSS: No accounts available to sign report_tss_offence");
-                return Ok(());
-            }
-
-            // Get current validator set information for the offence
-            let session_index = <pallet_session::Pallet<T>>::current_index();
-            let validator_set_count = pallet_session::Validators::<T>::get().len() as u32;
-
-            // // Convert to bounded vector
-            let offenders_bounded: BoundedVec<T::AccountId, T::MaxNumberOfShares> = BoundedVec::try_from(
-                offenders_account_ids
-                    .iter()
-                    .map(|x| T::AccountId::decode(&mut &x[..]).unwrap())
-                    .collect::<Vec<T::AccountId>>(),
-
-            )
-                .map_err(|_| Error::<T>::InvalidParticipantsCount)?;
-
-            // Send unsigned transaction with signed payload
-            let _ = signer.send_unsigned_transaction(
-                |acct| ReportTssOffencePayload::<T> {
-                    session_id,
-                    offence_type: offence_type.clone(),
-                    offenders: offenders_bounded.clone(),
-                    validator_set_count,
-                    public: acct.public.clone(),
-                },
-                |payload, signature| Call::report_tss_offence { payload: payload, signature },
-            );
-
-            log::info!("[TSS] TSS offence report sent for session {}", session_id);
-            Ok(())
-        }
-
-        // cast_vote_on_dkg_result is called by each validator and created. This function will sign the payload
-        // and call submit_dkg_result with the signature
-        pub fn cast_vote_on_dkg_result(
-            session_id: SessionId,
-            aggregated_key: Vec<u8>,
-        ) -> DispatchResult {
-            let aggregated_key = BoundedVec::try_from(aggregated_key)
-                .map_err(|_| Error::<T>::InvalidParticipantsCount)?;
-            
-            // Check if the session exists
-            let session =
-                DkgSessions::<T>::get(session_id).ok_or(Error::<T>::DkgSessionNotFound)?;
-
-            // Check if the session is in progress
-            ensure!(
-                session.state == SessionState::DKGInProgress,
-                Error::<T>::InvalidSessionState
-            );
-
-            // Create a transaction to submit
-            let signer = Signer::<T, <T as pallet::Config>::AuthorityId>::all_accounts();
-
-            if !signer.can_sign() {
-                log::error!("TSS: No accounts available to sign cast_vote_on_dkg_result");
-                return Err(Error::<T>::KeyUpdateFailed.into());
-            }
-
-            // Send unsigned transaction with signed payload
-            let _ = signer.send_unsigned_transaction(
-                |acct| SubmitDKGResultPayload::<T> {
-                    session_id,
-                    public_key: aggregated_key.clone(),
-                    public: acct.public.clone(),
-                },
-                |payload, signature| Call::submit_dkg_result { payload, signature },
-            );
-
-            Ok(())
-        }
-
-        pub fn finalize_dkg_session(
-            session_id: SessionId,
-            aggregated_key: Vec<u8>,
-        ) -> DispatchResult {
-
-            let aggregated_key = BoundedVec::try_from(aggregated_key)
-                .map_err(|_| Error::<T>::InvalidParticipantsCount)?;
-            
-            // Check if the session exists and is in the correct state
-            let session =
-                DkgSessions::<T>::get(session_id).ok_or(Error::<T>::DkgSessionNotFound)?;
-
-            ensure!(
-                session.state == SessionState::DKGInProgress,
-                Error::<T>::InvalidSessionState
-            );
-
-            // Update the session state to DKGComplete
-            DkgSessions::<T>::mutate(session_id, |session| {
-                if let Some(s) = session {
-                    s.state = SessionState::DKGComplete;
-                }
-            });
-
-            // Store the aggregated public key
-            AggregatedPublicKeys::<T>::insert(session_id, aggregated_key.clone());
-
-            // Emit event with the session ID and aggregated key
-            Self::deposit_event(Event::DKGCompleted(session_id, aggregated_key));
-
-            Ok(())
-        }
-
-        // Within your pallet's dispatchable function or helper method
-        fn get_current_era() -> Option<u32> {
-            // Access the current era from the Staking pallet
-            pallet_staking::CurrentEra::<T>::get()
-        }
-
-        /// Helper function to report offenders for slashing
-        pub fn report_offenders_for_slashing(
-            session_id: SessionId,
-            offence_type: TssOffenceType,
-            offenders: Vec<T::AccountId>,
-        ) -> DispatchResult {
-            // Get current session index
-            let session_index = <pallet_session::Pallet<T>>::current_index();
-            
-            // Get validator set count
-            let validator_set_count = pallet_session::Validators::<T>::get().len() as u32;
-
-            // Report each offender individually using MaliciousBehaviourOffence
-            for offender in offenders {
-                if let Some(full_id) = <T as pallet_session::historical::Config>::FullIdentificationOf::convert(offender.clone()) {
-                    // Create the offence using MaliciousBehaviourOffence
-                    let offence = MaliciousBehaviourOffence {
-                        session_index,
-                        validator_set_count,
-                        offender: (offender.clone(), full_id),
-                    };
-
-                    // Report the offence to the staking system
-                    let reporters = vec![].into(); // No specific reporters for TSS offences
-                    T::OffenceReporter::report_offence(reporters, offence)
-                        .map_err(|e| {
-                            log::error!("Failed to report TSS offence: {:?}", e);
-                            Error::<T>::OffenceReportingFailed
-                        })?;
-                    
-                    // Emit event for each slashed validator
-                    Self::deposit_event(Event::<T>::ValidatorSlashed(
-                        offender,
-                        offence_type.clone(),
-                        session_id
-                    ));
-                } else {
-                    log::warn!("Failed to get full identification for validator: {:?}", offender);
-                    continue;
-                }
-            }
-
-            // Emit event about the offence being reported
-            Self::deposit_event(Event::<T>::OffenceReported(
-                offence_type,
-                session_id,
-                validator_set_count
-            ));
-
-            log::info!("Successfully reported TSS offence for session {}", session_id);
-            Ok(())
-        }
-
-        /// Process any pending TSS offences stored in the PendingTssOffences storage
-        pub fn process_pending_tss_offences() -> DispatchResult {
-            let offences: Vec<(SessionId, (TssOffenceType, BoundedVec<T::AccountId, T::MaxNumberOfShares>))> = 
-                PendingTssOffences::<T>::iter().collect();
-            
-            if offences.is_empty() {
-                return Ok(());
-            }
-            
-            log::info!("[TSS] Processing {} pending offences", offences.len());
-            
-            for (session_id, (offence_type, offenders)) in offences {
-                // Report offenders for slashing
-                if let Err(e) = Self::report_offenders_for_slashing(session_id, offence_type, offenders.to_vec()) {
-                    log::error!("[TSS] Failed to process offence for session {}: {:?}", session_id, e);
-                    // Continue processing other offences even if one fails
-                    continue;
-                }
-                
-                // Remove the processed offence
-                PendingTssOffences::<T>::remove(session_id);
-            }
-            
-            Ok(())
-        }
-=======
->>>>>>> 9761e98c
-    }
+            // Remove the processed offence
+            PendingTssOffences::<T>::remove(session_id);
+        }
+        
+        Ok(())
+    }
+}
+
+fn verify_signature<T: Config>(key: &types::PublicKey, message: &[u8], sig: &types::Signature) -> bool {
+    T::SignatureVerifier::verify(key, message, sig)
 }
 
 sp_api::decl_runtime_apis! {
@@ -1731,94 +1393,6 @@
         // log::warn!("TSS: No wallet address found for agent {:?}", nft_id);
         
 
-
         None
     }
 }
-
-impl<T: Config> Pallet<T> {
-    /// Multi-chain transaction submission function
-    /// Submits a signed transaction to the specified blockchain network via Ankr RPC
-    pub fn submit_multi_chain_transaction_to_chain(
-        chain_id: u32,
-        signed_transaction: &[u8],
-    ) -> Result<crate::types::RpcResponse, &'static str> {
-        use crate::fsa::submit_transaction_to_chain;
-        
-        log::info!("Submitting multi-chain transaction to chain ID: {}", chain_id);
-        
-        submit_transaction_to_chain(chain_id, signed_transaction)
-            .map_err(|e| {
-                log::error!("Failed to submit transaction: {:?}", e);
-                "Failed to submit multi-chain transaction"
-            })
-    }
-
-    /// Check the status of a transaction on a specific blockchain
-    pub fn check_multi_chain_transaction_status_on_chain(
-        chain_id: u32,
-        tx_hash: &str,
-    ) -> Result<crate::types::RpcResponse, &'static str> {
-        use crate::fsa::check_transaction_status;
-        
-        log::info!("Checking transaction status for hash: {} on chain ID: {}", tx_hash, chain_id);
-        
-        check_transaction_status(chain_id, tx_hash)
-            .map_err(|e| {
-                log::error!("Failed to check transaction status: {:?}", e);
-                "Failed to check transaction status"
-            })
-    }
-
-    /// Get supported chain configurations
-    pub fn get_supported_chains() -> Vec<(u32, &'static str)> {
-        use crate::multichain::SupportedChain;
-        
-        vec![
-            (SupportedChain::Ethereum.get_chain_id(), "Ethereum"),
-            (SupportedChain::BinanceSmartChain.get_chain_id(), "Binance Smart Chain"),
-            (SupportedChain::Polygon.get_chain_id(), "Polygon"),
-            (SupportedChain::Avalanche.get_chain_id(), "Avalanche"),
-            (SupportedChain::Arbitrum.get_chain_id(), "Arbitrum"),
-            (SupportedChain::Optimism.get_chain_id(), "Optimism"),
-            (SupportedChain::Fantom.get_chain_id(), "Fantom"),
-        ]
-    }
-
-    /// Validate if a chain ID is supported
-    pub fn is_chain_supported(chain_id: u32) -> bool {
-        use crate::multichain::MultiChainRpcClient;
-        
-        MultiChainRpcClient::get_chain_config(chain_id).is_ok()
-    }
-
-    /// Build a transaction for a specific chain
-    pub fn build_chain_transaction(
-        chain_id: u32,
-        to: &str,
-        value: u64,
-        data: &[u8],
-        gas_limit: u64,
-        gas_price: u64,
-        nonce: u64,
-    ) -> Result<Vec<u8>, &'static str> {
-        use crate::multichain::TransactionBuilder;
-        
-        // Validate chain is supported
-        if !Self::is_chain_supported(chain_id) {
-            return Err("Unsupported chain ID");
-        }
-
-        log::info!("Building transaction for chain ID: {}", chain_id);
-        
-        // For now, we support Ethereum-compatible chains
-        match chain_id {
-            1 | 56 | 137 | 43114 | 42161 | 10 | 250 => {
-                Ok(TransactionBuilder::build_ethereum_transaction(
-                    to, value, data, gas_limit, gas_price, nonce, chain_id
-                ))
-            }
-            _ => Err("Chain not supported for transaction building"),
-        }
-    }
-}