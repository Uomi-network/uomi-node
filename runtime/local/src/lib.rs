// This file is part of Uomi.

// Copyright (C) Uomi.
// SPDX-License-Identifier: GPL-3.0-or-later

// Uomi is free software: you can redistribute it and/or modify
// it under the terms of the GNU General Public License as published by
// the Free Software Foundation, either version 3 of the License, or
// (at your option) any later version.

// Uomi is distributed in the hope that it will be useful,
// but WITHOUT ANY WARRANTY; without even the implied warranty of
// MERCHANTABILITY or FITNESS FOR A PARTICULAR PURPOSE.  See the
// GNU General Public License for more details.

// You should have received a copy of the GNU General Public License
// along with Uomi. If not, see <http://www.gnu.org/licenses/>.

#![cfg_attr(not(feature = "std"), no_std)]
// `construct_runtime!` does a lot of recursion and requires us to increase the limit to 256.
#![recursion_limit = "256"]

// Make the WASM binary available.
#[cfg(feature = "std")]
include!(concat!(env!("OUT_DIR"), "/wasm_binary.rs"));

use pallet_staking::EraPayout;
use parity_scale_codec::alloc::string::ToString;
use sp_std::collections::btree_set::BTreeSet;
use frame_support::{
    construct_runtime,
    dispatch::DispatchClass,
    genesis_builder_helper::{build_state, get_preset},
    parameter_types,
    traits::{
        fungible::HoldConsideration,
        tokens::{PayFromAccount, UnityAssetBalanceConversion},
        AsEnsureOriginWithArg, ConstU128, ConstU32, ConstU64, Currency, EitherOfDiverse,
        EqualPrivilegeOnly, FindAuthor, Get, InstanceFilter, KeyOwnerProofSystem,
        LinearStoragePrice, LockIdentifier, Nothing, OnFinalize, WithdrawReasons,
    },
    weights::{
        constants::{
            BlockExecutionWeight, ExtrinsicBaseWeight, RocksDbWeight, WEIGHT_REF_TIME_PER_SECOND,
        },
        ConstantMultiplier, Weight, WeightToFeeCoefficient, WeightToFeeCoefficients,
        WeightToFeePolynomial,
    },
    BoundedVec, ConsensusEngineId, PalletId,
};
use frame_system::{
    limits::{BlockLength, BlockWeights},
    EnsureRoot, EnsureSigned,
};
use pallet_ipfs::types::{Cid, ExpirationBlockNumber, UsableFromBlockNumber};
use sp_runtime::SaturatedConversion;
use sp_runtime::{DispatchError, DispatchResult};
// other
use frame_election_provider_support::{
    bounds::ElectionBoundsBuilder, onchain, BalancingConfig, ElectionDataProvider,
    SequentialPhragmen, VoteWeight,
};
use node_primitives::Moment;
use pallet_election_provider_multi_phase::SolutionAccuracyOf;
use pallet_ethereum::PostLogContent;
use pallet_evm::{FeeCalculator, GasWeightMapping, Runner};
use pallet_evm_precompile_assets_erc20::AddressToAssetId;
use pallet_grandpa::{fg_primitives, AuthorityList as GrandpaAuthorityList};
use pallet_identity::legacy::IdentityInfo;
use pallet_im_online::sr25519::AuthorityId as ImOnlineId;
use pallet_transaction_payment::{CurrencyAdapter, Multiplier, TargetedFeeAdjustment};
use parity_scale_codec::{Compact, Decode, Encode, MaxEncodedLen, DecodeWithMemTracking};
use sp_api::impl_runtime_apis;
use sp_core::{crypto::KeyTypeId, ConstBool, OpaqueMetadata, H160, H256, U256};
use sp_runtime::{
    create_runtime_str,
    generic, impl_opaque_keys,
    print,
    traits::{
        AccountIdConversion, AccountIdLookup, BlakeTwo256, Block as BlockT, ConvertInto,
        DispatchInfoOf, Dispatchable, IdentityLookup, NumberFor, OpaqueKeys, PostDispatchInfoOf,
        UniqueSaturatedInto, self
    },
    transaction_validity::{
        TransactionPriority, TransactionSource, TransactionValidity, TransactionValidityError,
    },
    ApplyExtrinsicResult, FixedPointNumber, FixedU128, Perbill, Percent, Permill, Perquintill,
    RuntimeDebug,
};
use sp_staking::currency_to_vote::U128CurrencyToVote;
use sp_std::prelude::*;
use static_assertions::const_assert;

use uomi_primitives::{
    evm::{EvmRevertCodeHandler, HashedDefaultMappings},
    governance::{
        CommunityCouncilCollectiveInst, CommunityCouncilMembershipInst, CommunityTreasuryInst,
        EnsureRootOrAllMainCouncil, EnsureRootOrAllTechnicalCommittee,
        EnsureRootOrTwoThirdsCommunityCouncil, EnsureRootOrTwoThirdsMainCouncil,
        EnsureRootOrTwoThirdsTechnicalCommittee, MainCouncilCollectiveInst,
        MainCouncilMembershipInst, MainTreasuryInst, TechnicalCommitteeCollectiveInst,
        TechnicalCommitteeMembershipInst,
    },
    Address, AssetId, Balance, BlockNumber, Hash, Header, Nonce,
};

use ethereum::eip7702::AuthorizationListItem;

pub use pallet_ipfs;
pub use pallet_staking::StakerStatus;
pub use pallet_tss;
pub use pallet_uomi_engine;
pub use uomi_primitives::{AccountId, Signature};

pub use crate::precompiles::WhitelistedCalls;
#[cfg(feature = "std")]
use sp_version::NativeVersion;
use sp_version::RuntimeVersion;

pub use frame_system::Call as SystemCall;
pub use pallet_balances::Call as BalancesCall;
pub use pallet_grandpa::AuthorityId as GrandpaId;
pub use pallet_timestamp::Call as TimestampCall;
#[cfg(any(feature = "std", test))]
pub use sp_runtime::BuildStorage;
#[cfg(feature = "std")]
/// Wasm binary unwrapped. If built with `BUILD_DUMMY_WASM_BINARY`, the function panics.
pub fn wasm_binary_unwrap() -> &'static [u8] {
    WASM_BINARY.expect(
        "Development wasm binary is not available. This means the client is \
                        built with `BUILD_DUMMY_WASM_BINARY` flag and it is only usable for \
                        production chains. Please rebuild with the flag disabled.",
    )
}

mod voter_bags;

#[sp_version::runtime_version]
pub const VERSION: RuntimeVersion = RuntimeVersion {
    spec_name: create_runtime_str!("local"),
    impl_name: create_runtime_str!("local"),
    authoring_version: 1,
    spec_version: 1, // Bumped due to SubmitFsaTransactionPayload change (added request_id)
    impl_version: 2,
    apis: RUNTIME_API_VERSIONS,
    transaction_version: 1, // Extrinsic payload shape change
    system_version: 1,
};

frame_election_provider_support::generate_solution_type!(
    #[compact]
    pub struct NposSolution16::<
        VoterIndex = u32,
        TargetIndex = u16,
        Accuracy = sp_runtime::PerU16,
        MaxVoters = MaxElectingVoters,
    >(16)
);

pub const PRIMARY_PROBABILITY: (u64, u64) = (1, 4);
pub const EPOCH_DURATION_IN_BLOCKS: BlockNumber = 2 * HOURS;
pub const EPOCH_DURATION_IN_SLOTS: u64 = {
    const SLOT_FILL_RATE: f64 = MILLISECS_PER_BLOCK as f64 / SLOT_DURATION as f64;

    (EPOCH_DURATION_IN_BLOCKS as f64 * SLOT_FILL_RATE) as u64
};

/// The BABE epoch configuration at genesis.
pub const BABE_GENESIS_EPOCH_CONFIG: sp_consensus_babe::BabeEpochConfiguration =
    sp_consensus_babe::BabeEpochConfiguration {
        c: PRIMARY_PROBABILITY,
        allowed_slots: sp_consensus_babe::AllowedSlots::PrimaryAndSecondaryPlainSlots,
    };

pub mod opaque {
    use super::*;

    pub use sp_runtime::OpaqueExtrinsic as UncheckedExtrinsic;

    /// Opaque block header type.
    pub type Header = generic::Header<BlockNumber, BlakeTwo256>;
    /// Opaque block type.
    pub type Block = generic::Block<Header, UncheckedExtrinsic>;
    /// Opaque block identifier type.
    pub type BlockId = generic::BlockId<Block>;

    impl_opaque_keys! {
        pub struct SessionKeys {
            pub babe: Babe,
            pub grandpa: Grandpa,
            pub im_online: ImOnline,
        }
    }
}

impl_opaque_keys! {
    pub struct SessionKeys {
        pub babe: Babe,
        pub grandpa: Grandpa,
        pub im_online: ImOnline,
    }
}

mod precompiles;
pub use precompiles::{LocalPrecompiles, ASSET_PRECOMPILE_ADDRESS_PREFIX};
pub type Precompiles = LocalPrecompiles<Runtime>;

mod chain_extensions;
pub use chain_extensions::LocalChainExtensions;

mod weights;

/// Constant values used within the runtime.
pub const MICROUOMI: Balance = 1_000_000_000_000;
pub const MILLIUOMI: Balance = 1_000 * MICROUOMI;
pub const UOMI: Balance = 1_000 * MILLIUOMI;

pub const STORAGE_BYTE_FEE: Balance = 100 * MICROUOMI;

/// Charge fee for stored bytes and items.
pub const fn deposit(items: u32, bytes: u32) -> Balance {
    items as Balance * 100 * MILLIUOMI + (bytes as Balance) * STORAGE_BYTE_FEE
}

/// This determines the average expected block time that we are targeting.
/// Blocks will be produced at a minimum duration defined by `SLOT_DURATION`.
/// `SLOT_DURATION` is picked up by `pallet_timestamp` which is in turn picked
/// up by `pallet_aura` to implement `fn slot_duration()`.
///
/// Change this to adjust the block time.
pub const MILLISECS_PER_BLOCK: u64 = 3000;
pub const SLOT_DURATION: u64 = MILLISECS_PER_BLOCK;

// Time is measured by number of blocks.
pub const MINUTES: BlockNumber = 60_000 / (MILLISECS_PER_BLOCK as BlockNumber);
pub const HOURS: BlockNumber = MINUTES * 60;
pub const DAYS: BlockNumber = HOURS * 24;

impl AddressToAssetId<AssetId> for Runtime {
    fn address_to_asset_id(address: H160) -> Option<AssetId> {
        let mut data = [0u8; 16];
        let address_bytes: [u8; 20] = address.into();
        if ASSET_PRECOMPILE_ADDRESS_PREFIX.eq(&address_bytes[0..4]) {
            data.copy_from_slice(&address_bytes[4..20]);
            Some(u128::from_be_bytes(data))
        } else {
            None
        }
    }

    fn asset_id_to_address(asset_id: AssetId) -> H160 {
        let mut data = [0u8; 20];
        data[0..4].copy_from_slice(ASSET_PRECOMPILE_ADDRESS_PREFIX);
        data[4..20].copy_from_slice(&asset_id.to_be_bytes());
        H160::from(data)
    }
}

/// The version information used to identify this runtime when compiled natively.
#[cfg(feature = "std")]
pub fn native_version() -> NativeVersion {
    NativeVersion {
        runtime_version: VERSION,
        can_author_with: Default::default(),
    }
}

/// We allow `Normal` extrinsics to fill up the block up to 75%, the rest can be used
/// by  Operational  extrinsics.
const NORMAL_DISPATCH_RATIO: Perbill = Perbill::from_percent(75);

parameter_types! {
    pub const Version: RuntimeVersion = VERSION;
    pub const BlockHashCount: BlockNumber = 2400;
    /// We allow for 1 seconds of compute with a 2 second average block time.
    pub RuntimeBlockWeights: BlockWeights = BlockWeights
        ::with_sensible_defaults(Weight::from_parts(WEIGHT_REF_TIME_PER_SECOND, u64::MAX), NORMAL_DISPATCH_RATIO);
    pub RuntimeBlockLength: BlockLength = BlockLength
        ::max_with_normal_ratio(5 * 1024 * 1024, NORMAL_DISPATCH_RATIO);
    pub const SS58Prefix: u8 = 87;
}

// Configure FRAME pallets to include in runtime.

impl frame_system::Config for Runtime {
    /// The basic call filter to use in dispatchable.
    type BaseCallFilter = frame_support::traits::Everything;
    /// Block & extrinsics weights: base values and limits.
    type BlockWeights = RuntimeBlockWeights;
    /// The maximum length of a block (in bytes).
    type BlockLength = RuntimeBlockLength;
    /// The identifier used to distinguish between accounts.
    type AccountId = AccountId;
    /// The aggregated dispatch type that is available for extrinsics.
    type RuntimeCall = RuntimeCall;
    /// The lookup mechanism to get account ID from whatever is passed in dispatchers.
    type Lookup = (AccountIdLookup<AccountId, ()>, UnifiedAccounts);
    /// The nonce type for storing how many extrinsics an account has signed.
    type Nonce = Nonce;
    /// The type for blocks.
    type Block = Block;
    /// The type for hashing blocks and tries.
    type Hash = Hash;
    /// The hashing algorithm used.
    type Hashing = BlakeTwo256;
    /// The ubiquitous event type.
    type RuntimeEvent = RuntimeEvent;
    /// The ubiquitous origin type.
    type RuntimeOrigin = RuntimeOrigin;
    /// The aggregated RuntimeTask type.
    type RuntimeTask = RuntimeTask;
    /// Maximum number of block number to block hash mappings to keep (oldest pruned first).
    type BlockHashCount = BlockHashCount;
    /// The weight of database operations that the runtime can invoke.
    type DbWeight = RocksDbWeight;
    /// Version of the runtime.
    type Version = Version;
    /// Converts a module to the index of the module in `construct_runtime!`.
    ///
    /// This type is being generated by `construct_runtime!`.
    type PalletInfo = PalletInfo;
    /// What to do if a new account is created.
    type OnNewAccount = ();
    /// What to do if an account is fully reaped from the system.
    type OnKilledAccount = pallet_unified_accounts::KillAccountMapping<Self>;
    /// The data to be stored in an account.
    type AccountData = pallet_balances::AccountData<Balance>;
    /// Weight information for the extrinsics of this pallet.
    type SystemWeightInfo = frame_system::weights::SubstrateWeight<Runtime>;
    // Simplify until proper extensions weight implementation is chosen
    type ExtensionsWeightInfo = ();
    /// This is used as an identifier of the chain. 42 is the generic substrate prefix.
    type SS58Prefix = SS58Prefix;
    /// The set code logic, just the default since we're not a parachain.
    type OnSetCode = ();
    type MaxConsumers = frame_support::traits::ConstU32<16>;
    type SingleBlockMigrations = ();
    type MultiBlockMigrator = ();
    type PreInherents = ();
    type PostInherents = ();
    type PostTransactions = ();
}

parameter_types! {
    // NOTE: Currently it is not possible to change the epoch duration after the chain has started.
    //       Attempting to do so will brick block production.
    pub const EpochDuration: u64 = EPOCH_DURATION_IN_SLOTS;
    pub const ExpectedBlockTime: Moment = MILLISECS_PER_BLOCK;
    pub const ReportLongevity: u64 =
        BondingDuration::get() as u64 * SessionsPerEra::get() as u64 * EpochDuration::get();
    pub const MaxAuthorities: u32 = 100;
    pub const MaxNominatorRewardedPerValidator: u32 = 256;
}

impl pallet_babe::Config for Runtime {
    type EpochDuration = EpochDuration;
    type ExpectedBlockTime = ExpectedBlockTime;
    type EpochChangeTrigger = pallet_babe::ExternalTrigger;
    type DisabledValidators = Session;
    type WeightInfo = ();
    type MaxAuthorities = MaxAuthorities;
    type MaxNominators = MaxNominators;
    type KeyOwnerProof =
        <Historical as KeyOwnerProofSystem<(KeyTypeId, pallet_babe::AuthorityId)>>::Proof;
    type EquivocationReportSystem =
        pallet_babe::EquivocationReportSystem<Self, Offences, Historical, ReportLongevity>;
}

impl pallet_grandpa::Config for Runtime {
    type RuntimeEvent = RuntimeEvent;

    type KeyOwnerProof = sp_core::Void;
    type EquivocationReportSystem = ();

    type WeightInfo = ();
    type MaxAuthorities = MaxAuthorities;
    type MaxSetIdSessionEntries = ConstU64<0>;
    type MaxNominators = MaxNominators;
}

parameter_types! {
    pub const MinimumPeriod: u64 = SLOT_DURATION / 2;
}

impl pallet_timestamp::Config for Runtime {
    /// A timestamp: milliseconds since the unix epoch.
    type Moment = u64;
    type OnTimestampSet = Babe;
    type MinimumPeriod = MinimumPeriod;
    type WeightInfo = pallet_timestamp::weights::SubstrateWeight<Runtime>;
}

impl pallet_insecure_randomness_collective_flip::Config for Runtime {}

parameter_types! {
    pub const BasicDeposit: Balance = deposit(1, 258);  // 258 bytes on-chain
    pub const ByteDeposit: Balance = deposit(0, 1);
	pub const UsernameDeposit: Balance = deposit(0, 32);
    pub const SubAccountDeposit: Balance = deposit(1, 53);  // 53 bytes on-chain
    pub const MaxSubAccounts: u32 = 100;
    pub const MaxAdditionalFields: u32 = 100;
    pub const MaxRegistrars: u32 = 20;
}

impl pallet_identity::Config for Runtime {
	type UsernameDeposit = UsernameDeposit;
	type UsernameGracePeriod = ConstU32<{ 30 * DAYS }>;
    type RuntimeEvent = RuntimeEvent;
    type Currency = Balances;
    type BasicDeposit = BasicDeposit;
    type ByteDeposit = ByteDeposit;
    type SubAccountDeposit = SubAccountDeposit;
    type MaxSubAccounts = MaxSubAccounts;
    type IdentityInformation = IdentityInfo<MaxAdditionalFields>;
    type MaxRegistrars = MaxRegistrars;
    type Slashed = ();
    type ForceOrigin = EnsureRoot<<Self as frame_system::Config>::AccountId>;
    type RegistrarOrigin = EnsureRoot<<Self as frame_system::Config>::AccountId>;
    type OffchainSignature = Signature;
    type SigningPublicKey = <Signature as sp_runtime::traits::Verify>::Signer;
    type UsernameAuthorityOrigin = EnsureRoot<<Self as frame_system::Config>::AccountId>;
    type PendingUsernameExpiration = ConstU32<{ 7 * DAYS }>;
    type MaxSuffixLength = ConstU32<7>;
    type MaxUsernameLength = ConstU32<32>;
    type WeightInfo = pallet_identity::weights::SubstrateWeight<Runtime>;
}

parameter_types! {
    pub const ExistentialDeposit: u128 = 1_000_000;
    pub const MaxLocks: u32 = 50;
    pub const MaxReserves: u32 = 50;
}

impl pallet_balances::Config for Runtime {
	type DoneSlashHandler = ();
    type MaxLocks = MaxLocks;
    type MaxReserves = ();
    type ReserveIdentifier = [u8; 8];
    /// The type for recording an account's balance.
    type Balance = Balance;
    /// The ubiquitous event type.
    type RuntimeEvent = RuntimeEvent;
    type DustRemoval = ();
    type ExistentialDeposit = ExistentialDeposit;
    type AccountStore = System;
    type WeightInfo = weights::pallet_balances::SubstrateWeight<Runtime>;
    type RuntimeHoldReason = RuntimeHoldReason;
    type RuntimeFreezeReason = RuntimeFreezeReason;
    type FreezeIdentifier = RuntimeFreezeReason;
    type MaxFreezes = ConstU32<1>;
}

impl pallet_session::Config for Runtime {
    type RuntimeEvent = RuntimeEvent;
    type ValidatorId = <Self as frame_system::Config>::AccountId;
    type ValidatorIdOf = sp_runtime::traits::ConvertInto;
    type ShouldEndSession = Babe;
    type NextSessionRotation = Babe;
    type SessionManager = pallet_session::historical::NoteHistoricalRoot<Self, Staking>;
    type SessionHandler = <SessionKeys as OpaqueKeys>::KeyTypeIdProviders;
    type Keys = SessionKeys;
    type WeightInfo = pallet_session::weights::SubstrateWeight<Runtime>;
	type DisablingStrategy = pallet_session::disabling::UpToLimitWithReEnablingDisablingStrategy;
}

// election provider
parameter_types! {
    // pub const MILLICENTS: Balance = 10_000_000_000_000;
    // pub const CENTS: Balance = 1_000 * MILLICENTS; // assume this is worth about a cent.
    // pub const DOLLARS: Balance = 100 * CENTS;
    // phase durations. 1/4 of the last session for each.
    pub const SignedPhase: u32 = EPOCH_DURATION_IN_BLOCKS / 4;
    pub const UnsignedPhase: u32 = EPOCH_DURATION_IN_BLOCKS / 4;

    // signed config
    pub const SignedRewardBase: Balance = 10_000_000_000_000 * 1_000 * 100;
    pub const SignedFixedDeposit: Balance = 10_000_000_000_000 * 1_000 * 100;
    pub const SignedDepositIncreaseFactor: Percent = Percent::from_percent(10);
    pub const SignedDepositByte: Balance = 10_000_000_000_000 * 1_000;

    pub BetterUnsignedThreshold: Perbill = Perbill::from_rational(1u32, 10_000);

    // miner configs
    /// We prioritize im-online heartbeats over election solution submission.
    pub const StakingUnsignedPriority: TransactionPriority = TransactionPriority::MAX / 2;
    pub const MultiPhaseUnsignedPriority: TransactionPriority = StakingUnsignedPriority::get() - 1u64;
    pub MinerMaxWeight: Weight = RuntimeBlockWeights::get()
        .get(DispatchClass::Normal)
        .max_extrinsic.expect("Normal extrinsics have a weight limit configured; qed")
        .saturating_sub(BlockExecutionWeight::get());
    // Solution can occupy 90% of normal block size
    pub MinerMaxLength: u32 = Perbill::from_rational(9u32, 10) *
        *RuntimeBlockLength::get()
        .max
        .get(DispatchClass::Normal);
}

impl pallet_election_provider_multi_phase::MinerConfig for Runtime {
    type AccountId = AccountId;
    type MaxLength = MinerMaxLength;
    type MaxWeight = MinerMaxWeight;
    type Solution = NposSolution16;
    type MaxBackersPerWinner = ConstU32<{ u32::MAX }>;
    type MaxVotesPerVoter =
	<<Self as pallet_election_provider_multi_phase::Config>::DataProvider as ElectionDataProvider>::MaxVotesPerVoter;
    type MaxWinners = MaxActiveValidators;

    // The unsigned submissions have to respect the weight of the submit_unsigned call, thus their
    // weight estimate function is wired to this call's weight.
    fn solution_weight(v: u32, t: u32, a: u32, d: u32) -> Weight {
        <
			<Self as pallet_election_provider_multi_phase::Config>::WeightInfo
			as
			pallet_election_provider_multi_phase::WeightInfo
		>::submit_unsigned(v, t, a, d)
    }
}

parameter_types! {
    pub const CandidacyBond: Balance = 10 * UOMI;
    // 1 storage item created, key size is 32 bytes, value size is 16+16.
    pub const VotingBondBase: Balance = deposit(1, 64);
    // additional data per vote is 32 bytes (account id).
    pub const VotingBondFactor: Balance = deposit(0, 32);
    pub const TermDuration: BlockNumber = 7 * DAYS;
    pub const DesiredMembers: u32 = 2;
    pub const DesiredRunnersUp: u32 = 7;
    pub const MaxVotesPerVoter: u32 = 16;
    pub const MaxVoters: u32 = 512;
    pub const MaxCandidates: u32 = 64;
    pub const ElectionsPhragmenPalletId: LockIdentifier = *b"phrelect";
}

// Make sure that there are no more than `MaxMembers` members elected via elections-phragmen.
const_assert!(DesiredMembers::get() <= CouncilMaxMembers::get());

impl pallet_elections_phragmen::Config for Runtime {
    type RuntimeEvent = RuntimeEvent;
    type PalletId = ElectionsPhragmenPalletId;
    type Currency = Balances;
    type ChangeMembers = Council;
    // NOTE: this implies that council's genesis members cannot be set directly and must come from
    // this module.
    type InitializeMembers = Council;
    type CurrencyToVote = sp_staking::currency_to_vote::U128CurrencyToVote;
    type CandidacyBond = CandidacyBond;
    type VotingBondBase = VotingBondBase;
    type VotingBondFactor = VotingBondFactor;
    type LoserCandidate = ();
    type KickedMember = ();
    type DesiredMembers = DesiredMembers;
    type DesiredRunnersUp = DesiredRunnersUp;
    type TermDuration = TermDuration;
    type MaxVoters = MaxVoters;
    type MaxVotesPerVoter = MaxVotesPerVoter;
    type MaxCandidates = MaxCandidates;
    type WeightInfo = pallet_elections_phragmen::weights::SubstrateWeight<Runtime>;
}

impl pallet_election_provider_multi_phase::Config for Runtime {
    type RuntimeEvent = RuntimeEvent;
    type Currency = Balances;
    type EstimateCallFee = TransactionPayment;
    type SignedPhase = SignedPhase;
    type UnsignedPhase = UnsignedPhase;
    // type BetterUnsignedThreshold = BetterUnsignedThreshold;
    type BetterSignedThreshold = ();
    type OffchainRepeat = OffchainRepeat;
    type MinerTxPriority = MultiPhaseUnsignedPriority;
    type MinerConfig = Self;
    type SignedMaxSubmissions = ConstU32<10>;
    type SignedRewardBase = SignedRewardBase;
    type SignedDepositBase = pallet_election_provider_multi_phase::signed::GeometricDepositBase<
        Balance,
        SignedFixedDeposit,
        SignedDepositIncreaseFactor,
    >;
    type SignedDepositByte = SignedDepositByte;
    type SignedMaxRefunds = ConstU32<3>;
    type SignedDepositWeight = ();
    type SignedMaxWeight = MinerMaxWeight;
    type SlashHandler = (); // burn slashes
    type RewardHandler = (); // nothing to do upon rewards
    type DataProvider = Staking;
    type Fallback = onchain::OnChainExecution<OnChainSeqPhragmen>;
    type GovernanceFallback = onchain::OnChainExecution<OnChainSeqPhragmen>;
    type Solver = SequentialPhragmen<AccountId, SolutionAccuracyOf<Self>, OffchainRandomBalancing>;
    type ForceOrigin = EnsureRootOrHalfCouncil;
    type MaxWinners = MaxActiveValidators;
    type ElectionBounds = ElectionBounds;
    type BenchmarkingConfig = ElectionProviderBenchmarkConfig;
    type WeightInfo = pallet_election_provider_multi_phase::weights::SubstrateWeight<Self>;
    type MaxBackersPerWinner = ConstU32<{ u32::MAX }>;
}

// voter bags
parameter_types! {
    pub const BagThresholds: &'static [u64] = &voter_bags::THRESHOLDS;
}

pub type VoterBagsListInstance = pallet_bags_list::Instance1;

impl pallet_bags_list::Config<VoterBagsListInstance> for Runtime {
    type RuntimeEvent = RuntimeEvent;
    /// The voter bags-list is loosely kept up to date, and the real source of truth for the score
    /// of each node is the staking pallet.
    type ScoreProvider = Staking;
    type BagThresholds = BagThresholds;
    type Score = VoteWeight;
    type WeightInfo = pallet_bags_list::weights::SubstrateWeight<Runtime>;
}

parameter_types! {
    pub const ImOnlineUnsignedPriority: TransactionPriority = TransactionPriority::MAX;
    pub const MaxKeys: u32 = 10_000;
    pub const MaxPeerInHeartbeats: u32 = 10_000;
    pub const MaxPeerDataEncodingSize: u32 = 1_000;
}

impl pallet_im_online::Config for Runtime {
    type AuthorityId = ImOnlineId;
    type RuntimeEvent = RuntimeEvent;
    type NextSessionRotation = Babe;
    type ValidatorSet = Historical;
    type ReportUnresponsiveness = Offences;
    type UnsignedPriority = ImOnlineUnsignedPriority;
    type WeightInfo = pallet_im_online::weights::SubstrateWeight<Runtime>;
    type MaxKeys = MaxKeys;
    type MaxPeerInHeartbeats = MaxPeerInHeartbeats;
}

impl pallet_authorship::Config for Runtime {
    type FindAuthor = pallet_session::FindAccountFromAuthorIndex<Self, Babe>;
    type EventHandler = (Staking, ImOnline);
}

impl pallet_offences::Config for Runtime {
    type RuntimeEvent = RuntimeEvent;
    type IdentificationTuple = pallet_session::historical::IdentificationTuple<Self>;
    type OnOffenceHandler = Staking;
}

impl pallet_session::historical::Config for Runtime {
    type FullIdentification = pallet_staking::Exposure<AccountId, Balance>;
    type FullIdentificationOf = pallet_staking::ExposureOf<Runtime>;
    type RuntimeEvent = RuntimeEvent;
}

pub const MINER_MAX_ITERATIONS: u32 = 10;

pub struct OffchainRandomBalancing;

impl Get<Option<BalancingConfig>> for OffchainRandomBalancing {
    fn get() -> Option<BalancingConfig> {
        use sp_runtime::traits::TrailingZeroInput;
        let iterations = match MINER_MAX_ITERATIONS {
            0 => 0,
            max => {
                let seed = sp_io::offchain::random_seed();
                let random = <u32>::decode(&mut TrailingZeroInput::new(&seed))
                    .expect("input is padded with zeroes; qed")
                    % max.saturating_add(1);
                random as usize
            }
        };

        let config = BalancingConfig {
            iterations,
            tolerance: 0,
        };
        Some(config)
    }
}

type EnsureRootOrHalfCouncil = EitherOfDiverse<
    EnsureRoot<AccountId>,
    pallet_collective::EnsureProportionMoreThan<AccountId, CouncilCollective, 1, 2>,
>;

pub struct OnChainSeqPhragmen;

impl onchain::Config for OnChainSeqPhragmen {
    type System = Runtime;
    type Solver = SequentialPhragmen<
        AccountId,
        pallet_election_provider_multi_phase::SolutionAccuracyOf<Runtime>,
    >;
    type DataProvider = <Runtime as pallet_election_provider_multi_phase::Config>::DataProvider;
    type WeightInfo = frame_election_provider_support::weights::SubstrateWeight<Runtime>;
    type Bounds = ElectionBounds;
    type MaxBackersPerWinner = ConstU32<{ u32::MAX }>;
    type MaxWinnersPerPage = MaxActiveValidators;
    type Sort = ConstBool<true>;
}

pub struct StakingBenchmarkingConfig;

impl pallet_staking::BenchmarkingConfig for StakingBenchmarkingConfig {
    type MaxNominators = ConstU32<1000>;
    type MaxValidators = ConstU32<1000>;
}

pub struct ElectionProviderBenchmarkConfig;

impl pallet_election_provider_multi_phase::BenchmarkingConfig for ElectionProviderBenchmarkConfig {
    const VOTERS: [u32; 2] = [1000, 2000];
    const TARGETS: [u32; 2] = [500, 1000];
    const ACTIVE_VOTERS: [u32; 2] = [500, 800];
    const DESIRED_TARGETS: [u32; 2] = [200, 400];
    const SNAPSHOT_MAXIMUM_VOTERS: u32 = 1000;
    const MINER_MAXIMUM_VOTERS: u32 = 1000;
    const MAXIMUM_TARGETS: u32 = 300;
}



parameter_types! {
    pub const SessionsPerEra: sp_staking::SessionIndex = 6;
    pub const MaxNominators: u32 = <NposSolution16 as frame_election_provider_support::NposSolution>::LIMIT as u32;
    pub const OffendingValidatorsThreshold: Perbill = Perbill::from_percent(17);
    pub const BondingDuration: sp_staking::EraIndex = 6;
    pub MaxElectingVoters: u32 = 40_000;
    pub OffchainRepeat: BlockNumber = 5;
    pub ElectionBounds: frame_election_provider_support::bounds::ElectionBounds =
    ElectionBoundsBuilder::default().voters_count(MaxElectingVoters::get().into()).build();
    pub MaxActiveValidators: u32 = 1000;
}

impl pallet_staking::Config for Runtime {
    type OldCurrency = Balances;
	type RuntimeHoldReason = RuntimeHoldReason;
	type Filter = Nothing;
    type NominationsQuota = pallet_staking::FixedNominationsQuota<{ MaxNominators::get() }>;
    type Currency = Balances;
    type CurrencyBalance = Balance;
    type UnixTime = Timestamp;
    type CurrencyToVote = U128CurrencyToVote;
    type ElectionProvider = ElectionProviderMultiPhase;
    type GenesisElectionProvider = onchain::OnChainExecution<OnChainSeqPhragmen>;
    type HistoryDepth = ConstU32<84>; // O un altro valore appropriato
    type RewardRemainder = (); // TODO: route to Treasury with proper imbalance handler
    type RuntimeEvent = RuntimeEvent;
    type Slash = ();
    type Reward = ();
    type SessionsPerEra = ConstU32<6>;
    type BondingDuration = ConstU32<28>;
    type SlashDeferDuration = ConstU32<0>;
    type AdminOrigin = frame_system::EnsureRoot<AccountId>;
    type SessionInterface = Self;
    type EraPayout = UOMIEraPayout; //pallet_staking::ConvertCurve<RewardCurve>;
    type NextNewSession = Session;
    type MaxExposurePageSize = ConstU32<1000>; // O un altro valore appropriato
    type VoterList = VoterList;
    type TargetList = pallet_staking::UseValidatorsMap<Self>;
    type MaxUnlockingChunks = ConstU32<32>;
    type MaxControllersInDeprecationBatch = ConstU32<256>;
    type EventListeners = ();
    type BenchmarkingConfig = StakingBenchmarkingConfig;
    type WeightInfo = pallet_staking::weights::SubstrateWeight<Self>;
    type MaxValidatorSet = ConstU32<{ u32::MAX }>;
}

parameter_types! {
    pub const AssetDeposit: Balance = 1 * UOMI;
    pub const AssetsStringLimit: u32 = 50;
    /// Key = 32 bytes, Value = 36 bytes (32+1+1+1+1)
    // https://github.com/paritytech/substrate/blob/069917b/frame/assets/src/lib.rs#L257L271
    pub const MetadataDepositBase: Balance = deposit(1, 68);
    pub const MetadataDepositPerByte: Balance = deposit(0, 1);
    pub const AssetAccountDeposit: Balance = deposit(1, 18);
}

impl pallet_assets::Config for Runtime {
    type Holder = ();
    type RuntimeEvent = RuntimeEvent;
    type Balance = Balance;
    type AssetId = AssetId;
    type Currency = Balances;
    type CreateOrigin = AsEnsureOriginWithArg<EnsureSigned<AccountId>>;
    type ForceOrigin = EnsureRoot<AccountId>;
    type AssetDeposit = AssetDeposit;
    type MetadataDepositBase = MetadataDepositBase;
    type MetadataDepositPerByte = MetadataDepositPerByte;
    type AssetAccountDeposit = AssetAccountDeposit;
    type ApprovalDeposit = ExistentialDeposit;
    type StringLimit = AssetsStringLimit;
    type Freezer = ();
    type Extra = ();
    type WeightInfo = weights::pallet_assets::SubstrateWeight<Runtime>;
    type RemoveItemsLimit = ConstU32<1000>;
    type AssetIdParameter = Compact<AssetId>;
    type CallbackHandle = EvmRevertCodeHandler<Self, Self>;
    #[cfg(feature = "runtime-benchmarks")]
    type BenchmarkHelper = uomi_primitives::benchmarks::AssetsBenchmarkHelper;
}

// These values are based on the Uomi 2.0 Tokenomics Modeling report.
parameter_types! {
    pub const TransactionLengthFeeFactor: Balance = 23_500_000_000_000; // 0.0000235 UOMI per byte
    pub const WeightFeeFactor: Balance = 30_855_000_000_000_000; // Around 0.03 UOMI per unit of ref time.
    pub const TargetBlockFullness: Perquintill = Perquintill::from_percent(25);
    pub const OperationalFeeMultiplier: u8 = 5;
    pub AdjustmentVariable: Multiplier = Multiplier::saturating_from_rational(000_015, 1_000_000); // 0.000_015
    pub MinimumMultiplier: Multiplier = Multiplier::saturating_from_rational(1, 10); // 0.1
    pub MaximumMultiplier: Multiplier = Multiplier::saturating_from_integer(10); // 10
}

/// Handles converting a weight scalar to a fee value, based on the scale and granularity of the
/// node's balance type.
///
/// This should typically create a mapping between the following ranges:
///   - [0, MAXIMUM_BLOCK_WEIGHT]
///   - [Balance::min, Balance::max]
///
/// Yet, it can be used for any other sort of change to weight-fee. Some examples being:
///   - Setting it to `0` will essentially disable the weight fee.
///   - Setting it to `1` will cause the literal `#[weight = x]` values to be charged.
pub struct WeightToFee;
impl WeightToFeePolynomial for WeightToFee {
    type Balance = Balance;
    fn polynomial() -> WeightToFeeCoefficients<Self::Balance> {
        let p = WeightFeeFactor::get();
        let q = Balance::from(ExtrinsicBaseWeight::get().ref_time());
        smallvec::smallvec![WeightToFeeCoefficient {
            degree: 1,
            negative: false,
            coeff_frac: Perbill::from_rational(p % q, q),
            coeff_integer: p / q,
        }]
    }
}

/// TODO: fees to who?

impl pallet_transaction_payment::Config for Runtime {
    type WeightInfo = ();
    type RuntimeEvent = RuntimeEvent;
    type OnChargeTransaction = CurrencyAdapter<Balances, ()>;
    type WeightToFee = WeightToFee;
    type OperationalFeeMultiplier = OperationalFeeMultiplier;
    type FeeMultiplierUpdate = TargetedFeeAdjustment<
        Self,
        TargetBlockFullness,
        AdjustmentVariable,
        MinimumMultiplier,
        MaximumMultiplier,
    >;
    type LengthToFee = ConstantMultiplier<Balance, TransactionLengthFeeFactor>;
}

parameter_types! {
    pub DefaultBaseFeePerGas: U256 = U256::from(57_080_000_000_u64);
    pub DefaultElasticity: Permill = Permill::from_parts(125_000);
}
pub struct BaseFeeThreshold;
impl pallet_base_fee::BaseFeeThreshold for BaseFeeThreshold {
    fn lower() -> Permill {
        Permill::from_parts(0)
    }
    fn ideal() -> Permill {
        Permill::from_parts(500_000)
    }
    fn upper() -> Permill {
        Permill::from_parts(1_000_000)
    }
}

impl pallet_base_fee::Config for Runtime {
    type RuntimeEvent = RuntimeEvent;
    type Threshold = BaseFeeThreshold;
    type DefaultBaseFeePerGas = DefaultBaseFeePerGas;
    type DefaultElasticity = DefaultElasticity;
}

parameter_types! {
    pub const TreasuryPalletId: PalletId = PalletId(*b"py/trsry");
}

#[cfg(feature = "runtime-benchmarks")]
pub struct BenchmarkHelper<SC, ACC>(sp_std::marker::PhantomData<(SC, ACC)>);

parameter_types! {
    pub const BaseNativeCurrencyPrice: FixedU128 = FixedU128::from_rational(5, 100);
}

impl pallet_utility::Config for Runtime {
    type RuntimeEvent = RuntimeEvent;
    type RuntimeCall = RuntimeCall;
    type PalletsOrigin = OriginCaller;
    type WeightInfo = pallet_utility::weights::SubstrateWeight<Runtime>;
}

parameter_types! {
    // 2 storage items with value size 20 and 32
    pub const AccountMappingStorageFee: u128 = deposit(2, 32 + 20);
}

impl pallet_unified_accounts::Config for Runtime {
    type RuntimeEvent = RuntimeEvent;
    type Currency = Balances;
    type DefaultMappings = HashedDefaultMappings<BlakeTwo256>;
    type ChainId = ChainId;
    type AccountMappingStorageFee = AccountMappingStorageFee;
    type WeightInfo = pallet_unified_accounts::weights::SubstrateWeight<Self>;
}

/// Current approximation of the gas/s consumption considering
/// EVM execution over compiled WASM (on 4.4Ghz CPU).
/// Given the 500ms Weight, from which 75% only are used for transactions,
/// the total EVM execution gas limit is: GAS_PER_SECOND * 0.500 * 0.75 ~= 15_000_000.
pub const GAS_PER_SECOND: u64 = 40_000_000;

/// Approximate ratio of the amount of Weight per Gas.
/// u64 works for approximations because Weight is a very small unit compared to gas.
pub const WEIGHT_PER_GAS: u64 = WEIGHT_REF_TIME_PER_SECOND.saturating_div(GAS_PER_SECOND);

pub struct FindAuthorTruncated<F>(sp_std::marker::PhantomData<F>);
impl<F: FindAuthor<u32>> FindAuthor<H160> for FindAuthorTruncated<F> {
    fn find_author<'a, I>(digests: I) -> Option<H160>
    where
        I: 'a + IntoIterator<Item = (ConsensusEngineId, &'a [u8])>,
    {
        if let Some(author_index) = F::find_author(digests) {
            let authority_id = Babe::authorities()[author_index as usize].clone().0;
            return Some(H160::from_slice(&authority_id.encode()[4..24]));
        }

        None
    }
}

parameter_types! {
    /// Ethereum-compatible chain_id:
    /// * Local: 0x1111 = 4370
    pub ChainId: u64 = 0x1112;
    /// EVM gas limit
    pub BlockGasLimit: U256 = U256::from(
        NORMAL_DISPATCH_RATIO * WEIGHT_REF_TIME_PER_SECOND / WEIGHT_PER_GAS
    );
    pub PrecompilesValue: Precompiles = LocalPrecompiles::<_>::new();
    pub WeightPerGas: Weight = Weight::from_parts(WEIGHT_PER_GAS, 0);
    /// The amount of gas per PoV size. Value is calculated as:
    ///
    /// max_gas_limit = max_tx_ref_time / WEIGHT_PER_GAS = max_pov_size * gas_limit_pov_size_ratio
    /// gas_limit_pov_size_ratio = ceil((max_tx_ref_time / WEIGHT_PER_GAS) / max_pov_size)
    ///
    /// Local runtime has no strict bounds as parachain, but we keep the value set to 4 for consistency.
    pub const GasLimitPovSizeRatio: u64 = 4;
}

parameter_types! { pub const GasLimitStorageGrowthRatio: u64 = 1; }
impl pallet_evm::Config for Runtime {
    type FeeCalculator = BaseFee;
    type GasWeightMapping = pallet_evm::FixedGasWeightMapping<Self>;
    type WeightPerGas = WeightPerGas;
    type BlockHashMapping = pallet_ethereum::EthereumBlockHashMapping<Runtime>;
    type CallOrigin = pallet_evm::EnsureAddressRoot<AccountId>;
    type WithdrawOrigin = pallet_evm::EnsureAddressTruncated;
    type AddressMapping = UnifiedAccounts;
    type Currency = Balances;
    type Runner = pallet_evm::runner::stack::Runner<Self>;
    type PrecompilesType = Precompiles;
    type PrecompilesValue = PrecompilesValue;
    type ChainId = ChainId;
    type OnChargeTransaction = pallet_evm::EVMCurrencyAdapter<Balances, ()>;
    type BlockGasLimit = BlockGasLimit;
    type Timestamp = Timestamp;
    type OnCreate = ();
    type FindAuthor = FindAuthorTruncated<Babe>;
    type GasLimitPovSizeRatio = GasLimitPovSizeRatio;
    type WeightInfo = pallet_evm::weights::SubstrateWeight<Runtime>;
    type AccountProvider = pallet_evm::FrameSystemAccountProvider<Self>;
    type CreateOriginFilter = ();
    type CreateInnerOriginFilter = ();
    type GasLimitStorageGrowthRatio = GasLimitStorageGrowthRatio;
}

parameter_types! {
    pub const PostBlockAndTxnHashes: PostLogContent = PostLogContent::BlockAndTxnHashes;
}

pub struct StateRootProvider;
impl sp_core::Get<H256> for StateRootProvider { fn get() -> H256 { H256::default() } }
impl pallet_ethereum::Config for Runtime {
    type StateRoot = StateRootProvider; // TODO restore IntermediateStateRoot
    type PostLogContent = PostBlockAndTxnHashes;
    // Maximum length (in bytes) of revert message to include in Executed event
    type ExtraDataLength = ConstU32<30>;
}

parameter_types! {
    pub MaximumSchedulerWeight: Weight = NORMAL_DISPATCH_RATIO * RuntimeBlockWeights::get().max_block;
}

impl pallet_scheduler::Config for Runtime {
    type BlockNumberProvider = System;
    type RuntimeEvent = RuntimeEvent;
    type RuntimeOrigin = RuntimeOrigin;
    type PalletsOrigin = OriginCaller;
    type RuntimeCall = RuntimeCall;
    type MaximumWeight = MaximumSchedulerWeight;
    type ScheduleOrigin = EnsureRoot<AccountId>;
    type MaxScheduledPerBlock = ConstU32<50>;
    type WeightInfo = pallet_scheduler::weights::SubstrateWeight<Runtime>;
    type OriginPrivilegeCmp = EqualPrivilegeOnly;
    type Preimages = Preimage;
}

parameter_types! {
    pub const PreimageBaseDeposit: Balance = deposit(1, 0);
    pub const PreimageByteDeposit: Balance = deposit(0, 1);
    pub const PreimageHoldReason: RuntimeHoldReason = RuntimeHoldReason::Preimage(pallet_preimage::HoldReason::Preimage);
}

impl pallet_preimage::Config for Runtime {
    type WeightInfo = pallet_preimage::weights::SubstrateWeight<Runtime>;
    type RuntimeEvent = RuntimeEvent;
    type Currency = Balances;
    type ManagerOrigin = EnsureRoot<AccountId>;
    type Consideration = HoldConsideration<
        AccountId,
        Balances,
        PreimageHoldReason,
        LinearStoragePrice<PreimageBaseDeposit, PreimageByteDeposit, Balance>,
    >;
}

parameter_types! {
    pub const MinVestedTransfer: Balance = 1 * UOMI;
    pub UnvestedFundsAllowedWithdrawReasons: WithdrawReasons =
        WithdrawReasons::except(WithdrawReasons::TRANSFER | WithdrawReasons::RESERVE);
}

impl pallet_vesting::Config for Runtime {
    type RuntimeEvent = RuntimeEvent;
    type Currency = Balances;
    type BlockNumberToBalance = ConvertInto;
    type MinVestedTransfer = MinVestedTransfer;
    type WeightInfo = pallet_vesting::weights::SubstrateWeight<Runtime>;
    type UnvestedFundsAllowedWithdrawReasons = UnvestedFundsAllowedWithdrawReasons;
    type BlockNumberProvider = System;
    // `VestingInfo` encode length is 36bytes. 28 schedules gets encoded as 1009 bytes, which is the
    // highest number of schedules that encodes less than 2^10.
    const MAX_VESTING_SCHEDULES: u32 = 28;
}

parameter_types! {
    pub const DepositPerItem: Balance = deposit(1, 0);
    pub const DepositPerByte: Balance = deposit(0, 1);
    // Fallback value if storage deposit limit not set by the user
    pub const DefaultDepositLimit: Balance = deposit(16, 16 * 1024);
    pub const MaxDelegateDependencies: u32 = 32;
    pub const CodeHashLockupDepositPercent: Perbill = Perbill::from_percent(10);
    pub Schedule: pallet_contracts::Schedule<Runtime> = Default::default();
}

impl pallet_contracts::Config for Runtime {
    type Time = Timestamp;
    type Randomness = RandomnessCollectiveFlip;
    type Currency = Balances;
    type RuntimeEvent = RuntimeEvent;
    type RuntimeCall = RuntimeCall;
	type MaxTransientStorageSize = ConstU32<{ 1 * 1024 * 1024 }>;
    /// The safest default is to allow no calls at all.
    ///
    /// Runtimes should whitelist dispatchables that are allowed to be called from contracts
    /// and make sure they are stable. Dispatchables exposed to contracts are not allowed to
    /// change because that would break already deployed contracts. The `Call` structure itself
    /// is not allowed to change the indices of existing pallets, too.
    type CallFilter = Nothing;
    type DepositPerItem = DepositPerItem;
    type DepositPerByte = DepositPerByte;
    type DefaultDepositLimit = DefaultDepositLimit;
    type CallStack = [pallet_contracts::Frame<Self>; 5];
    type WeightPrice = pallet_transaction_payment::Pallet<Self>;
    type WeightInfo = pallet_contracts::weights::SubstrateWeight<Self>;
    type ChainExtension = LocalChainExtensions<Self, UnifiedAccounts>;
    type Schedule = Schedule;
    type AddressGenerator = pallet_contracts::DefaultAddressGenerator;
    type MaxCodeLen = ConstU32<{ 123 * 1024 }>;
    type MaxStorageKeyLen = ConstU32<128>;
    type UnsafeUnstableInterface = ConstBool<true>;
    type MaxDebugBufferLen = ConstU32<{ 2 * 1024 * 1024 }>;
    type MaxDelegateDependencies = MaxDelegateDependencies;
    type CodeHashLockupDepositPercent = CodeHashLockupDepositPercent;
    type RuntimeHoldReason = RuntimeHoldReason;
    type Debug = ();
    type Environment = ();
    type Migrations = ();
    type Xcm = ();
    type UploadOrigin = EnsureSigned<<Self as frame_system::Config>::AccountId>;
    type InstantiateOrigin = EnsureSigned<<Self as frame_system::Config>::AccountId>;
    type ApiVersion = ();
}

impl pallet_sudo::Config for Runtime {
    type RuntimeEvent = RuntimeEvent;
    type RuntimeCall = RuntimeCall;
    type WeightInfo = pallet_sudo::weights::SubstrateWeight<Runtime>;
}

/// The type used to represent the kinds of proxying allowed.
#[derive(
    Copy,
    Clone,
    Eq,
    PartialEq,
    Ord,
    PartialOrd,
    Encode,
    Decode,
    RuntimeDebug,
    MaxEncodedLen,
    scale_info::TypeInfo,
    DecodeWithMemTracking
)]
pub enum ProxyType {
    /// Allows all runtime calls for proxy account
    Any,
    /// Allows only NonTransfer runtime calls for proxy account
    /// To know exact calls check InstanceFilter implementation for ProxyTypes
    NonTransfer,
    /// All Runtime calls from Pallet Balances allowed for proxy account
    Balances,
    /// All Runtime calls from Pallet Assets allowed for proxy account
    Assets,
    /// Only provide_judgement call from pallet identity allowed for proxy account
    IdentityJudgement,
    /// Only reject_announcement call from pallet proxy allowed for proxy account
    CancelProxy,
}

impl Default for ProxyType {
    fn default() -> Self {
        Self::Any
    }
}

impl InstanceFilter<RuntimeCall> for ProxyType {
    fn filter(&self, c: &RuntimeCall) -> bool {
        match self {
            // Always allowed RuntimeCall::Utility no matter type.
            // Only transactions allowed by Proxy.filter can be executed
            _ if matches!(c, RuntimeCall::Utility(..)) => true,
            // Allows all runtime calls for proxy account
            ProxyType::Any => true,
            // Allows only NonTransfer runtime calls for proxy account
            ProxyType::NonTransfer => {
                matches!(
                    c,
                    RuntimeCall::System(..)
                        | RuntimeCall::Identity(..)
                        | RuntimeCall::Timestamp(..)
                        | RuntimeCall::Scheduler(..)
                        | RuntimeCall::Proxy(..)
                        | RuntimeCall::Grandpa(..)
                        // Skip entire Balances pallet
                        | RuntimeCall::Vesting(pallet_vesting::Call::vest{..})
				        | RuntimeCall::Vesting(pallet_vesting::Call::vest_other{..}) // Skip entire EVM pallet
                                                                                         // Skip entire Ethereum pallet
                )
            }
            // All Runtime calls from Pallet Balances allowed for proxy account
            ProxyType::Balances => {
                matches!(c, RuntimeCall::Balances(..))
            }
            // All Runtime calls from Pallet Assets allowed for proxy account
            ProxyType::Assets => {
                matches!(c, RuntimeCall::Assets(..))
            }
            ProxyType::IdentityJudgement => {
                matches!(
                    c,
                    RuntimeCall::Identity(pallet_identity::Call::provide_judgement { .. })
                )
            }
            // Only reject_announcement call from pallet proxy allowed for proxy account
            ProxyType::CancelProxy => {
                matches!(
                    c,
                    RuntimeCall::Proxy(pallet_proxy::Call::reject_announcement { .. })
                )
            }
        }
    }

    fn is_superset(&self, o: &Self) -> bool {
        match (self, o) {
            (x, y) if x == y => true,
            (ProxyType::Any, _) => true,
            (_, ProxyType::Any) => false,
            (ProxyType::NonTransfer, _) => true,
            _ => false,
        }
    }
}

#[derive(Clone)]
pub struct TransactionConverter;

impl fp_rpc::ConvertTransaction<UncheckedExtrinsic> for TransactionConverter {
    fn convert_transaction(&self, transaction: pallet_ethereum::Transaction) -> UncheckedExtrinsic {
        UncheckedExtrinsic::new_bare(
            pallet_ethereum::Call::<Runtime>::transact { transaction }.into(),
        )
    }
}

impl fp_rpc::ConvertTransaction<opaque::UncheckedExtrinsic> for TransactionConverter {
    fn convert_transaction(
        &self,
        transaction: pallet_ethereum::Transaction,
    ) -> opaque::UncheckedExtrinsic {
        let extrinsic = UncheckedExtrinsic::new_bare(
            pallet_ethereum::Call::<Runtime>::transact { transaction }.into(),
        );
        let encoded = extrinsic.encode();
        opaque::UncheckedExtrinsic::decode(&mut &encoded[..])
            .expect("Encoded extrinsic is always valid")
    }
}

impl pallet_proxy::Config for Runtime {
    type BlockNumberProvider = System;
    type RuntimeEvent = RuntimeEvent;
    type RuntimeCall = RuntimeCall;
    type Currency = Balances;
    type ProxyType = ProxyType;
    // One storage item; key size 32, value size 8; .
    type ProxyDepositBase = ConstU128<{ UOMI * 10 }>;
    // Additional storage item size of 33 bytes.
    type ProxyDepositFactor = ConstU128<{ MILLIUOMI * 330 }>;
    type MaxProxies = ConstU32<32>;
    type WeightInfo = pallet_proxy::weights::SubstrateWeight<Runtime>;
    type MaxPending = ConstU32<32>;
    type CallHasher = BlakeTwo256;
    // Key size 32 + 1 item
    type AnnouncementDepositBase = ConstU128<{ UOMI * 10 }>;
    // Acc Id + Hash + block number
    type AnnouncementDepositFactor = ConstU128<{ MILLIUOMI * 660 }>;
}

parameter_types! {
    pub const CouncilMaxMembers: u32 = 5;
    pub const TechnicalCommitteeMaxMembers: u32 = 3;
    pub const CommunityCouncilMaxMembers: u32 = 10;
}

impl pallet_membership::Config<MainCouncilMembershipInst> for Runtime {
    type RuntimeEvent = RuntimeEvent;
    type AddOrigin = EnsureRootOrTwoThirdsMainCouncil;
    type RemoveOrigin = EnsureRootOrTwoThirdsMainCouncil;
    type SwapOrigin = EnsureRootOrTwoThirdsMainCouncil;
    type ResetOrigin = EnsureRootOrTwoThirdsMainCouncil;
    type PrimeOrigin = EnsureRootOrTwoThirdsMainCouncil;
    type MembershipInitialized = Council;
    type MembershipChanged = Council;
    type MaxMembers = CouncilMaxMembers;
    type WeightInfo = pallet_membership::weights::SubstrateWeight<Runtime>;
}

impl pallet_membership::Config<TechnicalCommitteeMembershipInst> for Runtime {
    type RuntimeEvent = RuntimeEvent;
    type AddOrigin = EnsureRootOrTwoThirdsMainCouncil;
    type RemoveOrigin = EnsureRootOrTwoThirdsMainCouncil;
    type SwapOrigin = EnsureRootOrTwoThirdsMainCouncil;
    type ResetOrigin = EnsureRootOrTwoThirdsMainCouncil;
    type PrimeOrigin = EnsureRootOrTwoThirdsMainCouncil;
    type MembershipInitialized = TechnicalCommittee;
    type MembershipChanged = TechnicalCommittee;
    type MaxMembers = TechnicalCommitteeMaxMembers;
    type WeightInfo = pallet_membership::weights::SubstrateWeight<Runtime>;
}

impl pallet_membership::Config<CommunityCouncilMembershipInst> for Runtime {
    type RuntimeEvent = RuntimeEvent;
    type AddOrigin = EnsureRootOrTwoThirdsMainCouncil;
    type RemoveOrigin = EnsureRootOrTwoThirdsMainCouncil;
    type SwapOrigin = EnsureRootOrTwoThirdsMainCouncil;
    type ResetOrigin = EnsureRootOrTwoThirdsMainCouncil;
    type PrimeOrigin = EnsureRootOrTwoThirdsMainCouncil;
    type MembershipInitialized = CommunityCouncil;
    type MembershipChanged = CommunityCouncil;
    type MaxMembers = CommunityCouncilMaxMembers;
    type WeightInfo = pallet_membership::weights::SubstrateWeight<Runtime>;
}

parameter_types! {
    pub MaxProposalWeight: Weight = Perbill::from_percent(50) * RuntimeBlockWeights::get().max_block;
}

type CouncilCollective = pallet_collective::Instance2;
impl pallet_collective::Config<MainCouncilCollectiveInst> for Runtime {
    type KillOrigin = EnsureRoot<AccountId>;
    type DisapproveOrigin = EnsureRoot<AccountId>;
    type Consideration = ();
    type RuntimeOrigin = RuntimeOrigin;
    type Proposal = RuntimeCall;
    type RuntimeEvent = RuntimeEvent;
    type MotionDuration = ConstU32<{ 5 * MINUTES }>;
    type MaxProposals = ConstU32<16>;
    type MaxMembers = CouncilMaxMembers;
    type DefaultVote = pallet_collective::PrimeDefaultVote;
    type SetMembersOrigin = EnsureRoot<AccountId>;
    type MaxProposalWeight = MaxProposalWeight;
    type WeightInfo = pallet_collective::weights::SubstrateWeight<Runtime>;
}

impl pallet_uomi_engine::Config for Runtime {
    type UomiAuthorityId = pallet_uomi_engine::crypto::AuthId;
    type RuntimeEvent = RuntimeEvent;
    type IpfsPallet = IpfsWrapper;
    type Randomness = pallet_babe::ParentBlockRandomness<Runtime>;
    type InherentDataType = u16;
    type OffenceReporter = pallet_offences::Pallet<Runtime>;
    type MaxOffchainConcurrent = frame_support::traits::ConstU32<5>; // NOTE: This config is not used anymore, but kept for retro-compatibility.
}

pub struct IpfsWrapper;

impl pallet_uomi_engine::ipfs::IpfsInterface<Runtime> for IpfsWrapper {
    fn get_agent_cid(nft_id: U256) -> Result<Cid, DispatchError> {
        pallet_ipfs::Pallet::<Runtime>::get_agent_cid(nft_id)
    }

    fn get_cid_status(
        cid: &Cid,
    ) -> Result<(ExpirationBlockNumber, UsableFromBlockNumber), DispatchError> {
        pallet_ipfs::Pallet::<Runtime>::get_cid_status(cid)
    }

    fn get_file(cid: &Cid) -> Result<Vec<u8>, sp_runtime::offchain::http::Error> {
        pallet_ipfs::Pallet::<Runtime>::get_file(cid)
    }

    fn pin_file(
        origin: <Runtime as frame_system::Config>::RuntimeOrigin,
        cid: Cid,
        duration: BlockNumber,
    ) -> DispatchResult {
        pallet_ipfs::Pallet::<Runtime>::pin_file(origin, cid, duration)
    }
}

impl pallet_tss::Config for Runtime {
    type RuntimeEvent = RuntimeEvent;
    type MaxNumberOfShares = pallet_tss::types::MaxNumberOfShares;
    
    type SignatureVerifier = pallet_tss::pallet::Verifier;
    type AuthorityId = pallet_tss::crypto::AuthId;
    type MinimumValidatorThreshold = pallet_tss::types::MinimumValidatorThreshold;
    type OffenceReporter = pallet_offences::Pallet<Runtime>;
    type TssWeightInfo = ();
}

parameter_types! {
    pub const IpfsApiUrl: &'static str = "http://localhost:5001/api/v0";
    pub const IpfsTemporaryPinningCost: Balance = 10 * UOMI;
}

impl pallet_ipfs::Config for Runtime {
    type RuntimeEvent = RuntimeEvent;
    type IpfsApiUrl = IpfsApiUrl;
    type AuthorityId = pallet_ipfs::crypto::AuthId;
    type Currency = Balances;
    // Nuovo campo richiesto per BlockNumber
    type BlockNumber = BlockNumber;
    // Nuovo campo per il costo del pinning temporaneo
    type TemporaryPinningCost = IpfsTemporaryPinningCost;
    // TSS interface implementation
    type TssInterface = Tss;
    /// UomiEngine interface implementation
    type UomiEngineInterface = UomiEngine;
}

// impl<LocalCall> frame_system::offchain::CreateSignedTransaction<LocalCall> for Runtime
// where
//     RuntimeCall: From<LocalCall>,
// {
//     fn create_signed_transaction<C: frame_system::offchain::AppCrypto<Self::Public, Self::Signature>>(
//         call: RuntimeCall,
//         public: <Signature as sp_runtime::traits::Verify>::Signer,
//         account: AccountId,
//         index: Nonce,
//     ) -> Option<(
//         RuntimeCall,
//         <UncheckedExtrinsic as sp_runtime::traits::Extrinsic>::SignaturePayload,
//     )> {
//         let period = BlockHashCount::get() as u64;
//         let current_block = System::block_number()
//             .saturated_into::<u64>()
//             .saturating_sub(1);
//         let tip = 0;
//         let extra: SignedExtra = (
//             frame_system::CheckSpecVersion::<Runtime>::new(),
//             frame_system::CheckTxVersion::<Runtime>::new(),
//             frame_system::CheckGenesis::<Runtime>::new(),
//             frame_system::CheckEra::<Runtime>::from(generic::Era::mortal(period, current_block)),
//             frame_system::CheckNonce::<Runtime>::from(index),
//             frame_system::CheckWeight::<Runtime>::new(),
//             pallet_transaction_payment::ChargeTransactionPayment::<Runtime>::from(tip),
//             frame_metadata_hash_extension::CheckMetadataHash::<Runtime>::new(false),
//         );

//         #[cfg_attr(not(feature = "std"), allow(unused_variables))]
//         let raw_payload = SignedPayload::new(call, extra)
//             .map_err(|_| {
//                 // debug::native::warn!("SignedPayload error: {:?}", e);
//             })
//             .ok()?;

//         let signature = raw_payload.using_encoded(|payload| C::sign(payload, public))?;

//         let address = account;
//         let (call, extra, _) = raw_payload.deconstruct();
//         Some((
//             call,
//             (sp_runtime::MultiAddress::Id(address), signature, extra),
//         ))
//     }
// }

impl<LocalCall> frame_system::offchain::CreateSignedTransaction<LocalCall> for Runtime
where
	RuntimeCall: From<LocalCall>,
{
	fn create_signed_transaction<
		C: frame_system::offchain::AppCrypto<Self::Public, Self::Signature>,
	>(
		call: RuntimeCall,
		public: <Signature as sp_runtime::traits::Verify>::Signer,
		account: AccountId,
		nonce: Nonce,
	) -> Option<UncheckedExtrinsic> {
		let tip = 0;
		// take the biggest period possible.
		let period =
			BlockHashCount::get().checked_next_power_of_two().map(|c| c / 2).unwrap_or(2) as u64;
		let current_block = System::block_number()
			.saturated_into::<u64>()
			// The `System::block_number` is initialized with `n+1`,
			// so the actual block number is `n`.
			.saturating_sub(1);
		let era = generic::Era::mortal(period, current_block);
		let tx_ext = (
            frame_system::CheckSpecVersion::<Runtime>::new(),
            frame_system::CheckTxVersion::<Runtime>::new(),
            frame_system::CheckGenesis::<Runtime>::new(),
            frame_system::CheckEra::<Runtime>::from(generic::Era::mortal(period, current_block)),
            frame_system::CheckNonce::<Runtime>::from(nonce),
            frame_system::CheckWeight::<Runtime>::new(),
            pallet_transaction_payment::ChargeTransactionPayment::<Runtime>::from(tip),
            frame_metadata_hash_extension::CheckMetadataHash::<Runtime>::new(false),
		);

		let raw_payload = SignedPayload::new(call, tx_ext)
			.map_err(|e| {
				// log::warn!("Unable to create signed payload: {:?}", e);
			})
			.ok()?;
		let signature = raw_payload.using_encoded(|payload| C::sign(payload, public))?;
		let address = sp_runtime::MultiAddress::Id(account);
		let (call, tx_ext, _) = raw_payload.deconstruct();
        let transaction = UncheckedExtrinsic::new_signed(call, address, signature, tx_ext);
		Some(transaction)

	}
}


impl frame_system::offchain::SigningTypes for Runtime {
    type Public = <Signature as sp_runtime::traits::Verify>::Signer;
    type Signature = Signature;
}


impl pallet_collective::Config<TechnicalCommitteeCollectiveInst> for Runtime {
    type DisapproveOrigin = EnsureRoot<AccountId>;
    type KillOrigin = EnsureRoot<AccountId>;
    type Consideration = ();
    type RuntimeOrigin = RuntimeOrigin;
    type Proposal = RuntimeCall;
    type RuntimeEvent = RuntimeEvent;
    type MotionDuration = ConstU32<{ 5 * MINUTES }>;
    type MaxProposals = ConstU32<16>;
    type MaxMembers = TechnicalCommitteeMaxMembers;
    type DefaultVote = pallet_collective::PrimeDefaultVote;
    type SetMembersOrigin = EnsureRoot<AccountId>;
    type MaxProposalWeight = MaxProposalWeight;
    type WeightInfo = pallet_collective::weights::SubstrateWeight<Runtime>;
}

impl pallet_collective::Config<CommunityCouncilCollectiveInst> for Runtime {
    type DisapproveOrigin = EnsureRoot<AccountId>;
    type KillOrigin = EnsureRoot<AccountId>;
    type Consideration = ();

    type RuntimeOrigin = RuntimeOrigin;
    type Proposal = RuntimeCall;
    type RuntimeEvent = RuntimeEvent;
    type MotionDuration = ConstU32<{ 5 * MINUTES }>;
    type MaxProposals = ConstU32<16>;
    type MaxMembers = CommunityCouncilMaxMembers;
    type DefaultVote = pallet_collective::PrimeDefaultVote;
    type SetMembersOrigin = EnsureRoot<AccountId>;
    type MaxProposalWeight = MaxProposalWeight;
    type WeightInfo = pallet_collective::weights::SubstrateWeight<Runtime>;
}

impl pallet_democracy::Config for Runtime {
    type RuntimeEvent = RuntimeEvent;
    type Currency = Balances;
    type EnactmentPeriod = ConstU32<{ 1 * MINUTES }>;
    type LaunchPeriod = ConstU32<{ 1 * MINUTES }>;
    type VotingPeriod = ConstU32<{ 3 * MINUTES }>;
    type VoteLockingPeriod = ConstU32<{ 10 * MINUTES }>;
    type MinimumDeposit = ConstU128<{ 10 * UOMI }>;
    type FastTrackVotingPeriod = ConstU32<{ MINUTES / 2 }>;
    type CooloffPeriod = ConstU32<{ 2 * MINUTES }>;

    type MaxVotes = ConstU32<128>;
    type MaxProposals = ConstU32<128>;
    type MaxDeposits = ConstU32<128>;
    type MaxBlacklisted = ConstU32<128>;

    /// A two third majority of the Council can choose the next external "super majority approve" proposal.
    type ExternalOrigin = EnsureRootOrTwoThirdsMainCouncil;
    /// A two third majority of the Council can choose the next external "majority approve" proposal. Also bypasses blacklist filter.
    type ExternalMajorityOrigin = EnsureRootOrTwoThirdsMainCouncil;
    /// Unanimous approval of the Council can choose the next external "super majority against" proposal.
    type ExternalDefaultOrigin = EnsureRootOrAllMainCouncil;
    /// A two third majority of the Technical Committee can have an external proposal tabled immediately
    /// for a _fast track_ vote, and a custom enactment period.
    type FastTrackOrigin = EnsureRootOrTwoThirdsTechnicalCommittee;
    /// Unanimous approval of the Technical Committee can have an external proposal tabled immediately
    /// for a completely custom _voting period length_ vote, and a custom enactment period.
    type InstantOrigin = EnsureRootOrAllTechnicalCommittee;
    type InstantAllowed = ConstBool<true>;

    /// A two third majority of the Council can cancel a passed proposal. Can happen only once per unique proposal.
    type CancellationOrigin = EnsureRootOrTwoThirdsMainCouncil;
    /// Only a passed public referendum can permanently blacklist a proposal.
    type BlacklistOrigin = EnsureRoot<AccountId>;
    /// An unanimous Technical Committee can cancel a public proposal, slashing the deposit(s).
    type CancelProposalOrigin = EnsureRootOrAllTechnicalCommittee;
    /// Any member of the Technical Committee can veto Council's proposal. This can be only done once per proposal, and _veto_ lasts for a _cooloff_ period.
    type VetoOrigin = pallet_collective::EnsureMember<AccountId, TechnicalCommitteeCollectiveInst>;

    type SubmitOrigin = EnsureSigned<AccountId>;
    type PalletsOrigin = OriginCaller;
    type Preimages = Preimage;
    type Scheduler = Scheduler;
    type Slash = ();
    type WeightInfo = pallet_democracy::weights::SubstrateWeight<Runtime>;
}

parameter_types! {
    pub const ProposalBond: Permill = Permill::from_percent(5);
    pub MainTreasuryAccount: AccountId = Treasury::account_id();
    pub AgentPayoutTreasuryAccount: AccountId = Treasury::account_id();
    pub const MaxAgents: u32 = 1024;
}

impl pallet_treasury::Config<MainTreasuryInst> for Runtime {
    type BlockNumberProvider = System;
    type PalletId = TreasuryPalletId;
    type Currency = Balances;
    type RuntimeEvent = RuntimeEvent;

    // Two origins which can either approve or reject the spending proposal
    type RejectOrigin = EnsureRootOrTwoThirdsMainCouncil;

    type SpendPeriod = ConstU32<{ 1 * MINUTES }>;

    // We don't do periodic burns of the treasury
    type Burn = ();
    type BurnDestination = ();
    type SpendFunds = ();

    type MaxApprovals = ConstU32<64>;
    type AssetKind = (); // Only native asset is supported
    type Beneficiary = AccountId;
    type BeneficiaryLookup = IdentityLookup<Self::Beneficiary>;
    type Paymaster = PayFromAccount<Balances, MainTreasuryAccount>;
    type BalanceConverter = UnityAssetBalanceConversion;

    // New approach to using treasury, useful for OpenGov but not necessarily for us.
    type SpendOrigin = frame_support::traits::NeverEnsureOrigin<Balance>;
    // Only used by 'spend' approach which is disabled
    type PayoutPeriod = ConstU32<0>;
    #[cfg(feature = "runtime-benchmarks")]
    type BenchmarkHelper = ();
    type WeightInfo = pallet_treasury::weights::SubstrateWeight<Runtime>;
}

parameter_types! {
    pub const CommunityTreasuryPalletId: PalletId = PalletId(*b"py/comtr");
}

impl pallet_treasury::Config<CommunityTreasuryInst> for Runtime {
    type BlockNumberProvider = System;
    type PalletId = CommunityTreasuryPalletId;
    type Currency = Balances;
    type RuntimeEvent = RuntimeEvent;

    // Two origins which can either approve or reject the spending proposal
    type RejectOrigin = EnsureRootOrTwoThirdsCommunityCouncil;

    type SpendPeriod = ConstU32<{ 1 * MINUTES }>;

    // We don't do periodic burns of the community treasury
    type Burn = ();
    type BurnDestination = ();
    type SpendFunds = ();

    type MaxApprovals = ConstU32<64>;
    type AssetKind = (); // Only native asset is supported
    type Beneficiary = AccountId;
    type BeneficiaryLookup = IdentityLookup<Self::Beneficiary>;
    type Paymaster = PayFromAccount<Balances, MainTreasuryAccount>;
    type BalanceConverter = UnityAssetBalanceConversion;

    // New approach to using treasury, useful for OpenGov but not necessarily for us.
    type SpendOrigin = frame_support::traits::NeverEnsureOrigin<Balance>;
    // Only used by 'spend' approach which is disabled
    type PayoutPeriod = ConstU32<0>;
    #[cfg(feature = "runtime-benchmarks")]
    type BenchmarkHelper = ();
    type WeightInfo = pallet_treasury::weights::SubstrateWeight<Runtime>;
}

parameter_types! {
    pub CommunityTreasuryAccountId: AccountId = CommunityTreasuryPalletId::get().into_account_truncating();
}

#[derive(Default)]
pub struct CommunityCouncilCallFilter;
impl InstanceFilter<RuntimeCall> for CommunityCouncilCallFilter {
    fn filter(&self, c: &RuntimeCall) -> bool {
        matches!(
            c,
            RuntimeCall::System(frame_system::Call::remark { .. }) | RuntimeCall::Utility(..)
        )
    }
}


impl pallet_collective_proxy::Config for Runtime {
    type RuntimeEvent = RuntimeEvent;
    type RuntimeCall = RuntimeCall;
    type CollectiveProxy = EnsureRootOrTwoThirdsCommunityCouncil;
    type ProxyAccountId = CommunityTreasuryAccountId;
    type CallFilter = CommunityCouncilCallFilter;
    type WeightInfo = pallet_collective_proxy::weights::SubstrateWeight<Runtime>;
}

// nomination pools
parameter_types! {
    pub const PostUnbondPoolsWindow: u32 = 4;
    pub const NominationPoolsPalletId: PalletId = PalletId(*b"py/nopls");
    pub const MaxPointsToBalance: u8 = 10;
}

use sp_runtime::traits::Convert;
pub struct BalanceToU256;
impl Convert<Balance, sp_core::U256> for BalanceToU256 {
    fn convert(balance: Balance) -> sp_core::U256 {
        sp_core::U256::from(balance)
    }
}

pub struct U256ToBalance;
impl Convert<sp_core::U256, Balance> for U256ToBalance {
    fn convert(n: sp_core::U256) -> Balance {
        n.try_into().unwrap_or(Balance::MAX)
    }
}


parameter_types! {
	pub const DelegatedStakingPalletId: PalletId = PalletId(*b"py/dlstk");
	pub const SlashRewardFraction: Perbill = Perbill::from_percent(1);
}


impl pallet_delegated_staking::Config for Runtime {
	type RuntimeEvent = RuntimeEvent;
	type PalletId = DelegatedStakingPalletId;
	type Currency = Balances;
	type OnSlash = ();
	type SlashRewardFraction = SlashRewardFraction;
	type RuntimeHoldReason = RuntimeHoldReason;
	type CoreStaking = Staking;
}


impl pallet_nomination_pools::Config for Runtime {
    type BlockNumberProvider = System;
    type WeightInfo = ();
    type RuntimeEvent = RuntimeEvent;
    type Currency = Balances;
    type RuntimeFreezeReason = RuntimeFreezeReason;
    type RewardCounter = FixedU128;
    type BalanceToU256 = BalanceToU256;
    type U256ToBalance = U256ToBalance;
	type StakeAdapter =
		pallet_nomination_pools::adapter::DelegateStake<Self, Staking, DelegatedStaking>;
    type PostUnbondingPoolsWindow = PostUnbondPoolsWindow;
    type MaxMetadataLen = ConstU32<256>;
    type MaxUnbonding = ConstU32<8>;
    type PalletId = NominationPoolsPalletId;
    type MaxPointsToBalance = MaxPointsToBalance;
    type AdminOrigin = frame_system::EnsureRoot<AccountId>;
    type Filter = Nothing;
}


impl<LocalCall> frame_system::offchain::CreateTransactionBase<LocalCall> for Runtime
where
	RuntimeCall: From<LocalCall>,
{
	type Extrinsic = UncheckedExtrinsic;
	type RuntimeCall = RuntimeCall;
}


impl<LocalCall> frame_system::offchain::CreateInherent<LocalCall> for Runtime
where
	RuntimeCall: From<LocalCall>,
{
	fn create_bare(call: RuntimeCall) -> UncheckedExtrinsic {
		UncheckedExtrinsic::new_bare(call)
	}
}

//workaround bug
use pallet_session::historical as pallet_session_historical;

construct_runtime!(
    pub struct Runtime {
        System: frame_system = 10,
        Utility: pallet_utility = 11,
        Identity: pallet_identity = 12,
        Timestamp: pallet_timestamp = 13,
        RandomnessCollectiveFlip: pallet_insecure_randomness_collective_flip = 16,
        Scheduler: pallet_scheduler = 17,
        Proxy: pallet_proxy = 18,

        TransactionPayment: pallet_transaction_payment = 30,
        Balances: pallet_balances = 31,
        Vesting: pallet_vesting = 32,
        Assets: pallet_assets = 36,
        ImOnline: pallet_im_online = 37,
        Offences: pallet_offences = 38,
        VoterList: pallet_bags_list::<Instance1> = 39,
        Authorship: pallet_authorship = 40,
        ElectionProviderMultiPhase: pallet_election_provider_multi_phase = 41,
        Elections: pallet_elections_phragmen = 42,
        NominationPools: pallet_nomination_pools = 45,




        Babe: pallet_babe = 43,
        Grandpa: pallet_grandpa = 44,
        EVM: pallet_evm = 60,
        Ethereum: pallet_ethereum = 61,
        BaseFee: pallet_base_fee = 62,
        UnifiedAccounts: pallet_unified_accounts = 65,

        Contracts: pallet_contracts = 70,
        Preimage: pallet_preimage = 84,

        // Governance
        Sudo: pallet_sudo = 99,
        CouncilMembership: pallet_membership::<Instance2> = 100,
        TechnicalCommitteeMembership: pallet_membership::<Instance3> = 101,
        CommunityCouncilMembership: pallet_membership::<Instance4> = 102,
        Council: pallet_collective::<Instance2> = 103,
        TechnicalCommittee: pallet_collective::<Instance3> = 104,
        CommunityCouncil: pallet_collective::<Instance4> = 105,
        Democracy: pallet_democracy = 106,
        Treasury: pallet_treasury::<Instance1> = 107,
        CommunityTreasury: pallet_treasury::<Instance2> = 108,
        CollectiveProxy: pallet_collective_proxy = 109,
        UomiEngine: pallet_uomi_engine = 110,
        Ipfs: pallet_ipfs = 111,
        Session: pallet_session = 120,
        Historical: pallet_session_historical = 121,
        Staking: pallet_staking = 122,

        Tss: pallet_tss = 123,
        DelegatedStaking: pallet_delegated_staking = 124,

    }
);

/// Block type as expected by this runtime.
pub type Block = generic::Block<Header, UncheckedExtrinsic>;
/// A Block signed with a Justification
pub type SignedBlock = generic::SignedBlock<Block>;
/// BlockId type as expected by this runtime.
pub type BlockId = generic::BlockId<Block>;
/// The SignedExtension to the basic transaction logic.
pub type SignedExtra = (
    frame_system::CheckSpecVersion<Runtime>,
    frame_system::CheckTxVersion<Runtime>,
    frame_system::CheckGenesis<Runtime>,
    frame_system::CheckEra<Runtime>,
    frame_system::CheckNonce<Runtime>,
    frame_system::CheckWeight<Runtime>,
    pallet_transaction_payment::ChargeTransactionPayment<Runtime>,
    frame_metadata_hash_extension::CheckMetadataHash<Runtime>,
);
/// Unchecked extrinsic type as expected by this runtime.
pub type UncheckedExtrinsic =
    fp_self_contained::UncheckedExtrinsic<Address, RuntimeCall, Signature, SignedExtra>;
/// Extrinsic type that has already been checked.
pub type CheckedExtrinsic =
    fp_self_contained::CheckedExtrinsic<AccountId, RuntimeCall, SignedExtra, H160>;
/// The payload being signed in transactions.
pub type SignedPayload = generic::SignedPayload<RuntimeCall, SignedExtra>;
/// Executive: handles dispatch to the various modules.
pub type Executive = frame_executive::Executive<
    Runtime,
    Block,
    frame_system::ChainContext<Runtime>,
    Runtime,
    AllPalletsWithSystem,
    Migrations,
>;

pub type Migrations = ();
//     pallet_tss::migrations::MigrateV0ToV1<Runtime>,
// );

type EventRecord = frame_system::EventRecord<
    <Runtime as frame_system::Config>::RuntimeEvent,
    <Runtime as frame_system::Config>::Hash,
>;

impl fp_self_contained::SelfContainedCall for RuntimeCall {
    type SignedInfo = H160;

    fn is_self_contained(&self) -> bool {
        match self {
            RuntimeCall::Ethereum(call) => call.is_self_contained(),
            _ => false,
        }
    }

    fn check_self_contained(&self) -> Option<Result<Self::SignedInfo, TransactionValidityError>> {
        match self {
            RuntimeCall::Ethereum(call) => call.check_self_contained(),
            _ => None,
        }
    }

    fn validate_self_contained(
        &self,
        info: &Self::SignedInfo,
        dispatch_info: &DispatchInfoOf<RuntimeCall>,
        len: usize,
    ) -> Option<TransactionValidity> {
        match self {
            RuntimeCall::Ethereum(call) => call.validate_self_contained(info, dispatch_info, len),
            _ => None,
        }
    }

    fn pre_dispatch_self_contained(
        &self,
        info: &Self::SignedInfo,
        dispatch_info: &DispatchInfoOf<RuntimeCall>,
        len: usize,
    ) -> Option<Result<(), TransactionValidityError>> {
        match self {
            RuntimeCall::Ethereum(call) => {
                call.pre_dispatch_self_contained(info, dispatch_info, len)
            }
            _ => None,
        }
    }

    fn apply_self_contained(
        self,
        info: Self::SignedInfo,
    ) -> Option<sp_runtime::DispatchResultWithInfo<PostDispatchInfoOf<Self>>> {
        match self {
            call @ RuntimeCall::Ethereum(pallet_ethereum::Call::transact { .. }) => {
                Some(call.dispatch(RuntimeOrigin::from(
                    pallet_ethereum::RawOrigin::EthereumTransaction(info),
                )))
            }
            _ => None,
        }
    }
}

#[cfg(feature = "runtime-benchmarks")]
#[macro_use]
extern crate frame_benchmarking;

#[cfg(feature = "runtime-benchmarks")]
mod benches {
    define_benchmarks!(
        [frame_benchmarking, BaselineBench::<Runtime>]
        [pallet_assets, pallet_assets::Pallet::<Runtime>]
        [frame_system, SystemBench::<Runtime>]
        [pallet_balances, Balances]
        [pallet_timestamp, Timestamp]
        [pallet_uomi_engine, UomiEngine]
    );
}

impl_runtime_apis! {
    impl sp_api::Core<Block> for Runtime {
        fn version() -> RuntimeVersion {
            VERSION
        }

        fn execute_block(block: Block) {
            Executive::execute_block(block);
        }

        fn initialize_block(header: &<Block as BlockT>::Header) -> sp_runtime::ExtrinsicInclusionMode {
            Executive::initialize_block(header)
        }
    }

    impl pallet_nomination_pools_runtime_api::NominationPoolsApi<Block, AccountId, Balance> for Runtime {
        fn pending_rewards(who: AccountId) -> Balance {
            NominationPools::api_pending_rewards(who).unwrap_or_default()
        }

        fn points_to_balance(pool_id: pallet_nomination_pools::PoolId, points: Balance) -> Balance {
            NominationPools::api_points_to_balance(pool_id, points)
        }

        fn balance_to_points(pool_id: pallet_nomination_pools::PoolId, new_funds: Balance) -> Balance {
            NominationPools::api_balance_to_points(pool_id, new_funds)
        }
        fn pool_pending_slash(pool_id:pallet_nomination_pools::PoolId) -> Balance {
			NominationPools::api_pool_pending_slash(pool_id)
		}

		fn member_pending_slash(member: AccountId) -> Balance {
			NominationPools::api_member_pending_slash(member)
		}

		fn pool_needs_delegate_migration(pool_id:pallet_nomination_pools::PoolId) -> bool {
			NominationPools::api_pool_needs_delegate_migration(pool_id)
		}

		fn member_needs_delegate_migration(member: AccountId) -> bool {
			NominationPools::api_member_needs_delegate_migration(member)
		}
        // Newly required API methods (temporary stub implementations)
        fn member_total_balance(_member: AccountId) -> Balance {
            // TODO: integrate with nomination pools pallet once helper available
            0u128.into()
        }

        fn pool_balance(_pool_id: pallet_nomination_pools::PoolId) -> Balance {
            0u128.into()
        }

        fn pool_accounts(_pool_id: pallet_nomination_pools::PoolId) -> (AccountId, AccountId) {
            // Use zeroed accounts as placeholders (replace with pool account resolution when available)
            (AccountId::from([0u8;32]), AccountId::from([0u8;32]))
        }
    }

    impl sp_api::Metadata<Block> for Runtime {
        fn metadata() -> OpaqueMetadata {
            OpaqueMetadata::new(Runtime::metadata().into())
        }

        fn metadata_at_version(version: u32) -> Option<OpaqueMetadata> {
            Runtime::metadata_at_version(version)
        }

        fn metadata_versions() -> sp_std::vec::Vec<u32> {
            Runtime::metadata_versions()
        }
    }

    impl sp_block_builder::BlockBuilder<Block> for Runtime {
        fn apply_extrinsic(extrinsic: <Block as BlockT>::Extrinsic) -> ApplyExtrinsicResult {
            Executive::apply_extrinsic(extrinsic)
        }

        fn finalize_block() -> <Block as BlockT>::Header {
            Executive::finalize_block()
        }

        fn inherent_extrinsics(data: sp_inherents::InherentData) -> Vec<<Block as BlockT>::Extrinsic> {
            data.create_extrinsics()
        }

        fn check_inherents(
            block: Block,
            data: sp_inherents::InherentData,
        ) -> sp_inherents::CheckInherentsResult {
            data.check_extrinsics(&block)
        }
    }

    impl sp_transaction_pool::runtime_api::TaggedTransactionQueue<Block> for Runtime {
        fn validate_transaction(
            source: TransactionSource,
            tx: <Block as BlockT>::Extrinsic,
            block_hash: <Block as BlockT>::Hash,
        ) -> TransactionValidity {
            Executive::validate_transaction(source, tx, block_hash)
        }
    }

    impl sp_offchain::OffchainWorkerApi<Block> for Runtime {
        fn offchain_worker(header: &<Block as BlockT>::Header) {
            Executive::offchain_worker(header)
        }
    }

    impl sp_consensus_babe::BabeApi<Block> for Runtime {
        fn configuration() -> sp_consensus_babe::BabeConfiguration {
            let epoch_config = Babe::epoch_config().unwrap_or(BABE_GENESIS_EPOCH_CONFIG);
            sp_consensus_babe::BabeConfiguration {
                slot_duration: Babe::slot_duration(),
                epoch_length: EpochDuration::get(),
                c: epoch_config.c,
                authorities: Babe::authorities().to_vec(),
                randomness: Babe::randomness(),
                allowed_slots: epoch_config.allowed_slots,
            }
        }

        fn current_epoch_start() -> sp_consensus_babe::Slot {
            Babe::current_epoch_start()
        }

        fn current_epoch() -> sp_consensus_babe::Epoch {
            Babe::current_epoch()
        }

        fn next_epoch() -> sp_consensus_babe::Epoch {
            Babe::next_epoch()
        }

        fn generate_key_ownership_proof(
            _slot: sp_consensus_babe::Slot,
            authority_id: sp_consensus_babe::AuthorityId,
        ) -> Option<sp_consensus_babe::OpaqueKeyOwnershipProof> {
            use parity_scale_codec::Encode;

            Historical::prove((sp_consensus_babe::KEY_TYPE, authority_id))
                .map(|p| p.encode())
                .map(sp_consensus_babe::OpaqueKeyOwnershipProof::new)
        }

        fn submit_report_equivocation_unsigned_extrinsic(
            equivocation_proof: sp_consensus_babe::EquivocationProof<<Block as BlockT>::Header>,
            key_owner_proof: sp_consensus_babe::OpaqueKeyOwnershipProof,
        ) -> Option<()> {
            let key_owner_proof = key_owner_proof.decode()?;

            Babe::submit_unsigned_equivocation_report(
                equivocation_proof,
                key_owner_proof,
            )
        }
    }


    impl sp_session::SessionKeys<Block> for Runtime {
        fn generate_session_keys(seed: Option<Vec<u8>>) -> Vec<u8> {
            SessionKeys::generate(seed)
        }

        fn decode_session_keys(
            encoded: Vec<u8>,
        ) -> Option<Vec<(Vec<u8>, KeyTypeId)>> {
            SessionKeys::decode_into_raw_public_keys(&encoded)
        }
    }

    impl fg_primitives::GrandpaApi<Block> for Runtime {
        fn grandpa_authorities() -> GrandpaAuthorityList {
            Grandpa::grandpa_authorities()
        }

        fn current_set_id() -> fg_primitives::SetId {
            Grandpa::current_set_id()
        }

        fn submit_report_equivocation_unsigned_extrinsic(
            _equivocation_proof: fg_primitives::EquivocationProof<
                <Block as BlockT>::Hash,
                NumberFor<Block>,
            >,
            _key_owner_proof: fg_primitives::OpaqueKeyOwnershipProof,
        ) -> Option<()> {
            None
        }

        fn generate_key_ownership_proof(
            _set_id: fg_primitives::SetId,
            _authority_id: GrandpaId,
        ) -> Option<fg_primitives::OpaqueKeyOwnershipProof> {
            // NOTE: this is the only implementation possible since we've
            // defined our key owner proof type as a bottom type (i.e. a type
            // with no values).
            None
        }
    }

    impl frame_system_rpc_runtime_api::AccountNonceApi<Block, AccountId, Nonce> for Runtime {
        fn account_nonce(account: AccountId) -> Nonce {
            System::account_nonce(account)
        }
    }

    impl pallet_staking_runtime_api::StakingApi<Block, Balance, AccountId> for Runtime {
        fn nominations_quota(balance: Balance) -> u32 {
            Staking::api_nominations_quota(balance)
        }

        fn eras_stakers_page_count(era: sp_staking::EraIndex, account: AccountId) -> sp_staking::Page {
            Staking::api_eras_stakers_page_count(era, account)
        }
        fn pending_rewards(era: sp_staking::EraIndex, account: AccountId) -> bool {
			Staking::api_pending_rewards(era, account)
		}
    }

    impl pallet_transaction_payment_rpc_runtime_api::TransactionPaymentApi<Block, Balance> for Runtime {
        fn query_info(
            uxt: <Block as BlockT>::Extrinsic,
            len: u32,
        ) -> pallet_transaction_payment_rpc_runtime_api::RuntimeDispatchInfo<Balance> {
            TransactionPayment::query_info(uxt, len)
        }
        fn query_fee_details(
            uxt: <Block as BlockT>::Extrinsic,
            len: u32,
        ) -> pallet_transaction_payment::FeeDetails<Balance> {
            TransactionPayment::query_fee_details(uxt, len)
        }
        fn query_weight_to_fee(weight: Weight) -> Balance {
            TransactionPayment::weight_to_fee(weight)
        }
        fn query_length_to_fee(length: u32) -> Balance {
            TransactionPayment::length_to_fee(length)
        }
    }

    impl pallet_transaction_payment_rpc_runtime_api::TransactionPaymentCallApi<Block, Balance, RuntimeCall>
        for Runtime
    {
        fn query_call_info(
            call: RuntimeCall,
            len: u32,
        ) -> pallet_transaction_payment::RuntimeDispatchInfo<Balance> {
            TransactionPayment::query_call_info(call, len)
        }
        fn query_call_fee_details(
            call: RuntimeCall,
            len: u32,
        ) -> pallet_transaction_payment::FeeDetails<Balance> {
            TransactionPayment::query_call_fee_details(call, len)
        }
        fn query_weight_to_fee(weight: Weight) -> Balance {
            TransactionPayment::weight_to_fee(weight)
        }

        fn query_length_to_fee(length: u32) -> Balance {
            TransactionPayment::length_to_fee(length)
        }
    }

    impl fp_rpc::EthereumRuntimeRPCApi<Block> for Runtime {
        fn chain_id() -> u64 {
            ChainId::get()
        }

        fn account_basic(address: H160) -> pallet_evm::Account {
            let (account, _) = EVM::account_basic(&address);
            account
        }

        fn gas_price() -> U256 {
            let (gas_price, _) = <Runtime as pallet_evm::Config>::FeeCalculator::min_gas_price();
            gas_price
        }

        fn account_code_at(address: H160) -> Vec<u8> {
            pallet_evm::AccountCodes::<Runtime>::get(address)
        }

        fn author() -> H160 {
            <pallet_evm::Pallet<Runtime>>::find_author()
        }

        fn storage_at(address: H160, index: U256) -> H256 {
            let mut tmp = [0u8; 32];
            
            pallet_evm::AccountStorages::<Runtime>::get(address, H256::from_slice(&index.to_big_endian()))
        }

        fn call(
            from: H160,
            to: H160,
            data: Vec<u8>,
            value: U256,
            gas_limit: U256,
            max_fee_per_gas: Option<U256>,
            max_priority_fee_per_gas: Option<U256>,
            nonce: Option<U256>,
            estimate: bool,
            access_list: Option<Vec<(H160, Vec<H256>)>>,
            authorization_list: Option<Vec<AuthorizationListItem>>,
        ) -> Result<pallet_evm::CallInfo, sp_runtime::DispatchError> {
            let config = if estimate {
                let mut config = <Runtime as pallet_evm::Config>::config().clone();
                config.estimate = true;
                Some(config)
            } else {
                None
            };

            let is_transactional = false;
            let validate = true;

            // Reused approach from Moonbeam since Frontier implementation doesn't support this
            let mut estimated_transaction_len = data.len() +
                // to: 20
                // from: 20
                // value: 32
                // gas_limit: 32
                // nonce: 32
                // 1 byte transaction action variant
                // chain id 8 bytes
                // 65 bytes signature
                210;
            if max_fee_per_gas.is_some() {
                estimated_transaction_len += 32;
            }
            if max_priority_fee_per_gas.is_some() {
                estimated_transaction_len += 32;
            }
            if access_list.is_some() {
                estimated_transaction_len += access_list.encoded_size();
            }

            let gas_limit = gas_limit.min(u64::MAX.into()).low_u64();
            let without_base_extrinsic_weight = true;

            let (weight_limit, proof_size_base_cost) =
                match <Runtime as pallet_evm::Config>::GasWeightMapping::gas_to_weight(
                    gas_limit,
                    without_base_extrinsic_weight
                ) {
                    weight_limit if weight_limit.proof_size() > 0 => {
                        (Some(weight_limit), Some(estimated_transaction_len as u64))
                    }
                    _ => (None, None),
                };

            <Runtime as pallet_evm::Config>::Runner::call(
                from,
                to,
                data,
                value,
                gas_limit.unique_saturated_into(),
                max_fee_per_gas,
                max_priority_fee_per_gas,
                nonce,
                Vec::new(),
                authorization_list.unwrap_or_else(|| Vec::new()),
                is_transactional,
                validate,
                weight_limit,
                proof_size_base_cost,
                config
                    .as_ref()
                    .unwrap_or_else(|| <Runtime as pallet_evm::Config>::config()),
            )
            .map_err(|err| err.error.into())
        }

        fn create(
            from: H160,
            data: Vec<u8>,
            value: U256,
            gas_limit: U256,
            max_fee_per_gas: Option<U256>,
            max_priority_fee_per_gas: Option<U256>,
            nonce: Option<U256>,
            estimate: bool,
            access_list: Option<Vec<(H160, Vec<H256>)>>,
            authorization_list: Option<Vec<AuthorizationListItem>>,
        ) -> Result<pallet_evm::CreateInfo, sp_runtime::DispatchError> {
            let config = if estimate {
                let mut config = <Runtime as pallet_evm::Config>::config().clone();
                config.estimate = true;
                Some(config)
            } else {
                None
            };

            let is_transactional = false;
            let validate = true;

            // Reused approach from Moonbeam since Frontier implementation doesn't support this
            let mut estimated_transaction_len = data.len() +
                // to: 20
                // from: 20
                // value: 32
                // gas_limit: 32
                // nonce: 32
                // 1 byte transaction action variant
                // chain id 8 bytes
                // 65 bytes signature
                210;
            if max_fee_per_gas.is_some() {
                estimated_transaction_len += 32;
            }
            if max_priority_fee_per_gas.is_some() {
                estimated_transaction_len += 32;
            }
            if access_list.is_some() {
                estimated_transaction_len += access_list.encoded_size();
            }

            let gas_limit = gas_limit.min(u64::MAX.into()).low_u64();
            let without_base_extrinsic_weight = true;

            let (weight_limit, proof_size_base_cost) =
                match <Runtime as pallet_evm::Config>::GasWeightMapping::gas_to_weight(
                    gas_limit,
                    without_base_extrinsic_weight
                ) {
                    weight_limit if weight_limit.proof_size() > 0 => {
                        (Some(weight_limit), Some(estimated_transaction_len as u64))
                    }
                    _ => (None, None),
                };

            #[allow(clippy::or_fun_call)] // suggestion not helpful here
            <Runtime as pallet_evm::Config>::Runner::create(
                from,
                data,
                value,
                gas_limit.unique_saturated_into(),
                max_fee_per_gas,
                max_priority_fee_per_gas,
                nonce,
                Vec::new(),
                authorization_list.unwrap_or_else(|| Vec::new()),
                is_transactional,
                validate,
                weight_limit,
                proof_size_base_cost,
                config
                    .as_ref()
                    .unwrap_or(<Runtime as pallet_evm::Config>::config()),
                )
                .map_err(|err| err.error.into())
        }

        fn current_transaction_statuses() -> Option<Vec<fp_rpc::TransactionStatus>> {
            pallet_ethereum::CurrentTransactionStatuses::<Runtime>::get()
        }

        fn current_block() -> Option<pallet_ethereum::Block> {
            pallet_ethereum::CurrentBlock::<Runtime>::get()
        }

        fn current_receipts() -> Option<Vec<pallet_ethereum::Receipt>> {
            pallet_ethereum::CurrentReceipts::<Runtime>::get()
        }

        fn current_all() -> (
            Option<pallet_ethereum::Block>,
            Option<Vec<pallet_ethereum::Receipt>>,
            Option<Vec<fp_rpc::TransactionStatus>>,
        ) {
            (
                pallet_ethereum::CurrentBlock::<Runtime>::get(),
                pallet_ethereum::CurrentReceipts::<Runtime>::get(),
                pallet_ethereum::CurrentTransactionStatuses::<Runtime>::get()
            )
        }

        fn extrinsic_filter(
            xts: Vec<<Block as BlockT>::Extrinsic>,
        ) -> Vec<pallet_ethereum::Transaction> {
            xts.into_iter().filter_map(|xt| match xt.0.function {
                RuntimeCall::Ethereum(pallet_ethereum::Call::transact { transaction }) => Some(transaction),
                _ => None
            }).collect::<Vec<pallet_ethereum::Transaction>>()
        }

        fn elasticity() -> Option<Permill> {
            Some(pallet_base_fee::Elasticity::<Runtime>::get())
        }

        fn gas_limit_multiplier_support() {}

        fn pending_block(
            xts: Vec<<Block as BlockT>::Extrinsic>,
        ) -> (Option<pallet_ethereum::Block>, Option<Vec<fp_rpc::TransactionStatus>>) {
            for ext in xts.into_iter() {
                let _ = Executive::apply_extrinsic(ext);
            }

            Ethereum::on_finalize(System::block_number() + 1);

            (
                pallet_ethereum::CurrentBlock::<Runtime>::get(),
                pallet_ethereum::CurrentTransactionStatuses::<Runtime>::get()
            )
        }
        fn initialize_pending_block(header: &<Block as BlockT>::Header) {
            Executive::initialize_block(header);
        }
    }

    impl fp_rpc::ConvertTransactionRuntimeApi<Block> for Runtime {
        fn convert_transaction(
            transaction: pallet_ethereum::Transaction
        ) -> <Block as BlockT>::Extrinsic {
            UncheckedExtrinsic::new_bare(
                pallet_ethereum::Call::<Runtime>::transact { transaction }.into(),
            )
        }
    }

    impl pallet_contracts::ContractsApi<Block, AccountId, Balance, BlockNumber, Hash, EventRecord> for Runtime {
        fn call(
            origin: AccountId,
            dest: AccountId,
            value: Balance,
            gas_limit: Option<Weight>,
            storage_deposit_limit: Option<Balance>,
            input_data: Vec<u8>,
        ) -> pallet_contracts::ContractExecResult<Balance, EventRecord> {
            let gas_limit = gas_limit.unwrap_or(RuntimeBlockWeights::get().max_block);
            Contracts::bare_call(
                origin,
                dest,
                value,
                gas_limit,
                storage_deposit_limit,
                input_data,
                pallet_contracts::DebugInfo::UnsafeDebug,
                pallet_contracts::CollectEvents::UnsafeCollect,
                pallet_contracts::Determinism::Enforced,
            )
        }

        fn instantiate(
            origin: AccountId,
            value: Balance,
            gas_limit: Option<Weight>,
            storage_deposit_limit: Option<Balance>,
            code: pallet_contracts::Code<Hash>,
            data: Vec<u8>,
            salt: Vec<u8>,
        ) -> pallet_contracts::ContractInstantiateResult<AccountId, Balance, EventRecord> {
            let gas_limit = gas_limit.unwrap_or(RuntimeBlockWeights::get().max_block);
            Contracts::bare_instantiate(
                origin,
                value,
                gas_limit,
                storage_deposit_limit,
                code,
                data,
                salt,
                pallet_contracts::DebugInfo::UnsafeDebug,
                pallet_contracts::CollectEvents::UnsafeCollect,
            )
        }

        fn upload_code(
            origin: AccountId,
            code: Vec<u8>,
            storage_deposit_limit: Option<Balance>,
            determinism: pallet_contracts::Determinism,
        ) -> pallet_contracts::CodeUploadResult<Hash, Balance>
        {
            Contracts::bare_upload_code(origin, code, storage_deposit_limit, determinism)
        }

        fn get_storage(
            address: AccountId,
            key: Vec<u8>,
        ) -> pallet_contracts::GetStorageResult {
            Contracts::get_storage(address, key)
        }
    }


    impl sp_genesis_builder::GenesisBuilder<Block> for Runtime {

        fn build_state(config: Vec<u8>) -> sp_genesis_builder::Result {
            build_state::<RuntimeGenesisConfig>(config)
<<<<<<< HEAD
        }

        fn get_preset(id: &Option<sp_genesis_builder::PresetId>) -> Option<Vec<u8>> {
            get_preset::<RuntimeGenesisConfig>(id, |_| None)
        }

=======
        }

        fn get_preset(id: &Option<sp_genesis_builder::PresetId>) -> Option<Vec<u8>> {
            get_preset::<RuntimeGenesisConfig>(id, |_| None)
        }

>>>>>>> a8ec1fb6
        fn preset_names() -> Vec<sp_genesis_builder::PresetId> {
            vec![]
        }
    }

    #[cfg(feature = "runtime-benchmarks")]
    impl frame_benchmarking::Benchmark<Block> for Runtime {
        fn benchmark_metadata(extra: bool) -> (
            Vec<frame_benchmarking::BenchmarkList>,
            Vec<frame_support::traits::StorageInfo>,
        ) {
            use frame_benchmarking::{baseline, Benchmarking, BenchmarkList};
            use frame_support::traits::StorageInfoTrait;
            use frame_system_benchmarking::Pallet as SystemBench;
            use baseline::Pallet as BaselineBench;

            let mut list = Vec::<BenchmarkList>::new();
            list_benchmarks!(list, extra);

            let storage_info = AllPalletsWithSystem::storage_info();

            (list, storage_info)
        }

        fn dispatch_benchmark(
            config: frame_benchmarking::BenchmarkConfig
        ) -> Result<Vec<frame_benchmarking::BenchmarkBatch>, sp_runtime::RuntimeString> {
            use frame_benchmarking::{baseline, Benchmarking, BenchmarkBatch};
            use frame_system_benchmarking::Pallet as SystemBench;
            use baseline::Pallet as BaselineBench;

            impl frame_system_benchmarking::Config for Runtime {}
            impl baseline::Config for Runtime {}

            use frame_support::traits::{WhitelistedStorageKeys, TrackedStorageKey};
            let whitelist: Vec<TrackedStorageKey> = AllPalletsWithSystem::whitelisted_storage_keys();

            let mut batches = Vec::<BenchmarkBatch>::new();
            let params = (&config, &whitelist);
            add_benchmarks!(params, batches);

            if batches.is_empty() { return Err("Benchmark not found for this pallet.".into()) }
            Ok(batches)
        }
    }

    #[cfg(feature = "evm-tracing")]
    impl moonbeam_rpc_primitives_debug::DebugRuntimeApi<Block> for Runtime {
        fn trace_transaction(
            extrinsics: Vec<<Block as BlockT>::Extrinsic>,
            traced_transaction: &ethereum::TransactionV3,
            header: &<Block as BlockT>::Header,
        ) -> Result<
            (),
            sp_runtime::DispatchError,
        > {
            use moonbeam_evm_tracer::tracer::EvmTracer;

            // We need to follow the order when replaying the transactions.
            // Block initialize happens first then apply_extrinsic.
            Executive::initialize_block(header);

            // Apply the a subset of extrinsics: all the substrate-specific or ethereum
            // transactions that preceded the requested transaction.
            for ext in extrinsics.into_iter() {
                let _ = match &ext.0.function {
                    RuntimeCall::Ethereum(pallet_ethereum::Call::transact { transaction }) => {
                        if transaction == traced_transaction {
                            use uomi_primitives::eip7702::{enter_ephemeral, EphemeralCode};
                            let _guard = match traced_transaction {
                                ethereum::TransactionV3::EIP7702(inner) => {
                                    Some(enter_ephemeral(EphemeralCode { account: inner.sender, code: &inner.authorization }))
                                }
                                _ => None,
                            };
                            EvmTracer::new().trace(|| Executive::apply_extrinsic(ext));
                            return Ok(());
                        } else {
                            Executive::apply_extrinsic(ext)
                        }
                    }
                    _ => Executive::apply_extrinsic(ext),
                };
            }
            Err(sp_runtime::DispatchError::Other(
                "Failed to find Ethereum transaction among the extrinsics.",
            ))
        }

        fn trace_block(
            extrinsics: Vec<<Block as BlockT>::Extrinsic>,
            known_transactions: Vec<H256>,
            header: &<Block as BlockT>::Header,
        ) -> Result<
            (),
            sp_runtime::DispatchError,
        > {
            use moonbeam_evm_tracer::tracer::EvmTracer;

            // We need to follow the order when replaying the transactions.
            // Block initialize happens first then apply_extrinsic.
            Executive::initialize_block(header);

            // Apply all extrinsics. Ethereum extrinsics are traced.
            for ext in extrinsics.into_iter() {
                match &ext.0.function {
                    RuntimeCall::Ethereum(pallet_ethereum::Call::transact { transaction }) => {
                        if known_transactions.contains(&transaction.hash()) {
                            // Each known extrinsic is a new call stack.
                            use uomi_primitives::eip7702::{enter_ephemeral, EphemeralCode};
                            EvmTracer::emit_new();
                            let _guard = match transaction {
                                ethereum::TransactionV3::EIP7702(inner) => {
                                    Some(enter_ephemeral(EphemeralCode { account: inner.sender, code: &inner.authorization }))
                                }
                                _ => None,
                            };
                            EvmTracer::new().trace(|| Executive::apply_extrinsic(ext));
                        } else {
                            let _ = Executive::apply_extrinsic(ext);
                        }
                    }
                    _ => {
                        let _ = Executive::apply_extrinsic(ext);
                    }
                };
            }

            Ok(())
        }

<<<<<<< HEAD
        fn trace_call(
            header: &<Block as BlockT>::Header,
            from: H160,
            to: H160,
            data: Vec<u8>,
            value: U256,
            gas_limit: U256,
            max_fee_per_gas: Option<U256>,
            max_priority_fee_per_gas: Option<U256>,
            nonce: Option<U256>,
            access_list: Option<Vec<(H160, Vec<H256>)>>,
        ) -> Result<(), sp_runtime::DispatchError> {
            use moonbeam_evm_tracer::tracer::EvmTracer;

            // Initialize block: calls the "on_initialize" hook on every pallet
            // in AllPalletsWithSystem.
            Executive::initialize_block(header);

            EvmTracer::new().trace(|| {
                let is_transactional = false;
                let validate = true;
                let without_base_extrinsic_weight = true;


                // Estimated encoded transaction size must be based on the heaviest transaction
                // type (EIP1559Transaction) to be compatible with all transaction types.
                let mut estimated_transaction_len = data.len() +
                // pallet ethereum index: 1
                // transact call index: 1
                // Transaction enum variant: 1
                // chain_id 8 bytes
                // nonce: 32
                // max_priority_fee_per_gas: 32
                // max_fee_per_gas: 32
                // gas_limit: 32
                // action: 21 (enum varianrt + call address)
                // value: 32
                // access_list: 1 (empty vec size)
                // 65 bytes signature
                258;

                if access_list.is_some() {
                    estimated_transaction_len += access_list.encoded_size();
                }

                let gas_limit = gas_limit.min(u64::MAX.into()).low_u64();

                let (weight_limit, proof_size_base_cost) =
                    match <Runtime as pallet_evm::Config>::GasWeightMapping::gas_to_weight(
                        gas_limit,
                        without_base_extrinsic_weight
                    ) {
                        weight_limit if weight_limit.proof_size() > 0 => {
                            (Some(weight_limit), Some(estimated_transaction_len as u64))
                        }
                        _ => (None, None),
                    };

                let _ = <Runtime as pallet_evm::Config>::Runner::call(
                    from,
                    to,
                    data,
                    value,
                    gas_limit,
                    max_fee_per_gas,
                    max_priority_fee_per_gas,
                    nonce,
                    access_list.unwrap_or_default(),
                    Vec::new(),
                    is_transactional,
                    validate,
                    weight_limit,
                    proof_size_base_cost,
                    <Runtime as pallet_evm::Config>::config(),
                );
            });
            Ok(())
        }
    }
=======
    // Removed obsolete TxPoolRuntimeApi implementation
>>>>>>> a8ec1fb6

    // Removed obsolete TxPoolRuntimeApi implementation

    #[cfg(feature = "try-runtime")]
    impl frame_try_runtime::TryRuntime<Block> for Runtime {
        fn on_runtime_upgrade(checks: frame_try_runtime::UpgradeCheckSelect) -> (Weight, Weight) {
            log::info!("try-runtime::on_runtime_upgrade");
            let weight = Executive::try_runtime_upgrade(checks).unwrap();
            (weight, RuntimeBlockWeights::get().max_block)
        }

        fn execute_block(
            block: Block,
            state_root_check: bool,
            signature_check: bool,
            select: frame_try_runtime::TryStateSelect
        ) -> Weight {
            log::info!(
                "try-runtime: executing block #{} ({:?}) / root checks: {:?} / sanity-checks: {:?}",
                block.header.number,
                block.header.hash(),
                state_root_check,
                select,
            );
            Executive::try_execute_block(block, state_root_check, signature_check, select).expect("execute-block failed")
        }
    }

    impl pallet_tss::TssApi<Block> for Runtime {
        fn get_dkg_session_threshold(session_id: u64) -> u32 {
            if let Some(session) = pallet_tss::pallet::Pallet::<Runtime>::get_dkg_session(session_id) {
                return session.threshold;
            }

            return u32::MAX;
        }

        fn get_dkg_session_participant_index(session_id: u64, account_id: [u8; 32]) -> u32 {
            if let Some(session) = pallet_tss::pallet::Pallet::<Runtime>::get_dkg_session(session_id) {
                for (index, item) in session.participants.into_iter().enumerate() {

                    if item == account_id.into() {
                        return index.try_into().unwrap();
                    }
                }
            }

            return u32::MAX;
        }


        fn get_dkg_session_participants_count(session_id: u64) -> u16 {
            if let Some(session) = pallet_tss::pallet::Pallet::<Runtime>::get_dkg_session(session_id) {
                return u16::try_from(session.participants.len()).unwrap();
            }

            return u16::MAX;
        }

        fn get_dkg_session_participants(session_id: u64) -> sp_std::prelude::Vec<[u8; 32]> {
            if let Some(session) = pallet_tss::pallet::Pallet::<Runtime>::get_dkg_session(session_id) {

                let mut to_return = sp_std::prelude::Vec::<[u8; 32]>::new();

                for el in session.participants.into_iter() {
                    to_return.push(el.into());
                }

                return to_return;
            }
            return Vec::new();
        }
        fn get_signing_session_message(session_id: u64) -> sp_std::prelude::Vec<u8> {
            if let Some(session) = pallet_tss::pallet::Pallet::<Runtime>::get_signing_session(session_id) {
                return session.message.to_vec();
            }
            return Vec::new();
        }
        fn get_dkg_session_old_participants(session_id: u64) -> sp_std::prelude::Vec<[u8; 32]> {
            if let Some(session) = pallet_tss::pallet::Pallet::<Runtime>::get_dkg_session(session_id) {

                let mut to_return = sp_std::prelude::Vec::<[u8; 32]>::new();

                if session.old_participants.is_none() {
                    return Vec::new();
                }
                
                let old_participants = session.old_participants.unwrap();

                for el in old_participants.into_iter() {
                    to_return.push(el.into());
                }

                return to_return;
            }

            return Vec::new();
        }
        fn get_validator_id(account_id: [u8; 32]) -> Option<u32> {
            // Convert [u8; 32] to AccountId
            let account = AccountId::from(account_id);
            // Call the pallet function
            pallet_tss::pallet::Pallet::<Runtime>::get_validator_id(&account)
        }
        
        fn get_validator_by_id(id: u32) -> Option<[u8; 32]> {
            pallet_tss::pallet::Pallet::<Runtime>::get_validator_from_id(id).map(|account| account.into())
        }
        
        fn get_all_validator_ids() -> Vec<(u32, [u8; 32])> {
            // Collect all validator ID mappings
            pallet_tss::pallet::ValidatorIds::<Runtime>::iter()
                .map(|(account, id)| (id, account.into()))
                .collect()
        }

        fn report_participants(id: u64, reported_participants: Vec<[u8; 32]>) {
            pallet_tss::pallet::Pallet::<Runtime>::report_participants(id, reported_participants);
        }
        fn submit_dkg_result(
            session_id: u64,
            aggregated_key: Vec<u8>,
        )  {
            let _ = pallet_tss::pallet::Pallet::<Runtime>::cast_vote_on_dkg_result(session_id, aggregated_key);
        }

        fn complete_reshare_session(
            session_id: u64,
        ) {
            let _ = pallet_tss::pallet::Pallet::<Runtime>::submit_reshare_result(session_id);
        }


        fn report_tss_offence(
            session_id: u64,
            offence_type: u8,
            offenders: Vec<[u8; 32]>,
        ) {
            let _ = pallet_tss::pallet::Pallet::<Runtime>::report_tss_offence_from_client(session_id, pallet_tss::TssOffenceType::from(offence_type), offenders);
        }
    }
}


pub struct UOMIEraPayout {}

impl UOMIEraPayout {
    fn count_unique_agents() -> u32 {
        let mut unique_nft_ids = BTreeSet::new();
        
        for (session_id, _public_key) in pallet_tss::AggregatedPublicKeys::<Runtime>::iter() {
            if let Some(session) = pallet_tss::DkgSessions::<Runtime>::get(session_id) {
                if session.state == pallet_tss::SessionState::DKGComplete {
                    unique_nft_ids.insert(session.nft_id);
                }
            }
        }
        
        let agent_count = unique_nft_ids.len() as u32;
        print("[UOMIEraPayout] Active agents with TSS wallets: ");
        print(agent_count.to_string().as_str());
        agent_count
    }
    
    fn distribute_agent_payouts(agent_payout_total: Balance) {
        let agent_count = Self::count_unique_agents();
        let max_agents = MaxAgents::get();
        
        if agent_count == 0 {
            print("[UOMIEraPayout] No agents found, sending all agent payout to treasury");
            let treasury_account = AgentPayoutTreasuryAccount::get();
            let _ = <Balances as Currency<AccountId>>::deposit_creating(&treasury_account, agent_payout_total);
            return;
        }
        
        let individual_share = agent_payout_total / max_agents as u128;
        let distributed_amount = individual_share * agent_count as u128;
        let treasury_remainder = agent_payout_total - distributed_amount;
        
        print("[UOMIEraPayout] Individual agent share: ");
        print(individual_share.to_string().as_str());
        print("[UOMIEraPayout] Treasury remainder: ");
        print(treasury_remainder.to_string().as_str());
        
        let mut unique_nft_ids = BTreeSet::new();
        for (session_id, _public_key) in pallet_tss::AggregatedPublicKeys::<Runtime>::iter() {
            if let Some(session) = pallet_tss::DkgSessions::<Runtime>::get(session_id) {
                if session.state == pallet_tss::SessionState::DKGComplete {
                    unique_nft_ids.insert(session.nft_id.clone());
                }
            }
        }
        
        let mut session_to_nft_map = sp_std::collections::btree_map::BTreeMap::new();
        for (session_id, _public_key) in pallet_tss::AggregatedPublicKeys::<Runtime>::iter() {
            if let Some(session) = pallet_tss::DkgSessions::<Runtime>::get(session_id) {
                if session.state == pallet_tss::SessionState::DKGComplete {
                    session_to_nft_map.insert(session_id, session.nft_id);
                }
            }
        }
        
        for (session_id, nft_id) in session_to_nft_map {
            if let Some(public_key) = pallet_tss::AggregatedPublicKeys::<Runtime>::get(session_id) {
                if public_key.len() >= 20 {
                    let mut account_bytes = [0u8; 32];
                    account_bytes[..20].copy_from_slice(&public_key[..20]);
                    let agent_account = sp_runtime::AccountId32::from(account_bytes);
                    let _ = <Balances as Currency<AccountId>>::deposit_creating(&agent_account, individual_share);
                    print("[UOMIEraPayout] Paid agent with NFT ID: ");
                    print(sp_core::hexdisplay::HexDisplay::from(&nft_id.as_slice()).to_string().as_str());
                } else {
                    print("[UOMIEraPayout] Invalid public key length for agent");
                }
            }
        }
        
        if treasury_remainder > 0 {
            let treasury_account = AgentPayoutTreasuryAccount::get();
            let _ = <Balances as Currency<AccountId>>::deposit_creating(&treasury_account, treasury_remainder);
            print("[UOMIEraPayout] Sent remainder to treasury: ");
            print(treasury_remainder.to_string().as_str());
        }
    }
}

impl EraPayout<Balance> for UOMIEraPayout {
    fn era_payout(
        _total_staked: Balance,
        total_issuance: Balance,
        era_duration_millis: u64,
    ) -> (Balance, Balance) {
        print("[UOMIEraPayout]");
        print(total_issuance.to_string().as_str());
        print(era_duration_millis.to_string().as_str());
        
        let halving_period = 3; // Years before halving
        
        let year_zero: Balance = (UOMI * 4919219238u128).into();
        let year_zero: Balance = (UOMI * 1399999999999u128).into(); // In the Local environment we use a different year zero value because there's a larger total issuance at t=0.
        let base_issuance_per_three_year: Balance = (UOMI * 2682750000u128 * halving_period).into();
        let factor = 2;

        let days_in_one_year = 365;
        let seconds_in_one_day = 86400;
        let millis = 1000;

        let millis_in_a_year:u64 = days_in_one_year * seconds_in_one_day * millis;
        let eras_in_a_year:u128 = (millis_in_a_year/era_duration_millis).into();
        
        let mut current_year = None;
        let mut curr_issuance = base_issuance_per_three_year;
        let mut _curr = year_zero;

        for i in 1..=10 {
            if _curr + curr_issuance > total_issuance {
                current_year = Some(i);
                break;
            } else {
                _curr += curr_issuance;
                curr_issuance /= factor;
            }
        }

        if current_year.is_none() {
            print("[UOMIEraPayout] Returning (0, 0)");
            (0u128.into(), 0u128.into())
        } else {
            let total_era_payout: Balance = (curr_issuance/halving_period/eras_in_a_year).into();
            
            let validator_payout = (total_era_payout * 95) / 100;
            let agent_payout_total = (total_era_payout * 5) / 100;
            
            print("[UOMIEraPayout] Total era payout: ");
            print(total_era_payout.to_string().as_str());
            print("[UOMIEraPayout] Validator payout (95%): ");
            print(validator_payout.to_string().as_str());
            print("[UOMIEraPayout] Agent payout total (5%): ");
            print(agent_payout_total.to_string().as_str());
            
            Self::distribute_agent_payouts(agent_payout_total);
            
            print("[UOMIEraPayout] Returning validator payout");
            (validator_payout, 0u128.into())
        }
    }
}<|MERGE_RESOLUTION|>--- conflicted
+++ resolved
@@ -2505,21 +2505,12 @@
 
         fn build_state(config: Vec<u8>) -> sp_genesis_builder::Result {
             build_state::<RuntimeGenesisConfig>(config)
-<<<<<<< HEAD
         }
 
         fn get_preset(id: &Option<sp_genesis_builder::PresetId>) -> Option<Vec<u8>> {
             get_preset::<RuntimeGenesisConfig>(id, |_| None)
         }
 
-=======
-        }
-
-        fn get_preset(id: &Option<sp_genesis_builder::PresetId>) -> Option<Vec<u8>> {
-            get_preset::<RuntimeGenesisConfig>(id, |_| None)
-        }
-
->>>>>>> a8ec1fb6
         fn preset_names() -> Vec<sp_genesis_builder::PresetId> {
             vec![]
         }
@@ -2651,7 +2642,6 @@
             Ok(())
         }
 
-<<<<<<< HEAD
         fn trace_call(
             header: &<Block as BlockT>::Header,
             from: H160,
@@ -2731,9 +2721,6 @@
             Ok(())
         }
     }
-=======
-    // Removed obsolete TxPoolRuntimeApi implementation
->>>>>>> a8ec1fb6
 
     // Removed obsolete TxPoolRuntimeApi implementation
 
